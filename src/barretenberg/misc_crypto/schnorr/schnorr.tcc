#pragma once

namespace crypto {
namespace schnorr {
template <typename Hash, typename Fq, typename Fr, typename G1>
signature construct_signature(const std::string& message, const key_pair<Fr, G1>& account)
{
    signature sig;
    Fr k = Fr::random_element(); // TODO replace with HMAC
    typename G1::affine_element R(G1::one * k);

    std::vector<uint8_t> r(sizeof(Fq));
    Fq::serialize_to_buffer(R.x, &r[0]);

    std::vector<uint8_t> message_buffer;
    // message_buffer.resize(r.size() + message.size());
    std::copy(r.begin(), r.end(), std::back_inserter(message_buffer));
    std::copy(message.begin(), message.end(), std::back_inserter(message_buffer));

    auto ev = Hash::hash(message_buffer);
    std::copy(ev.begin(), ev.end(), sig.e.begin());

    Fr e = Fr::serialize_from_buffer(&sig.e[0]);

    Fr s = k - (account.private_key * e);

    Fr::serialize_to_buffer(s, &sig.s[0]);
    return sig;
}

template <typename Hash, typename Fq, typename Fr, typename G1>
signature_b construct_signature_b(const std::string& message, const key_pair<Fr, G1>& account)
{
    signature_b sig;
<<<<<<< HEAD
    Fr k = Fr::random_element(); // TODO replace with HMAC
    typename G1::affine_element R(G1::one * k);
    sig.r.resize(32);
=======
    typename Fr::field_t k = Fr::random_element(); // TODO replace with HMAC
    typename G1::affine_element R = G1::group_exponentiation(G1::affine_one, k);
>>>>>>> 449a7049
    Fq::serialize_to_buffer(R.x, &sig.r[0]);

    Fq yy = R.x.sqr() * R.x + G1::element::curve_b;
    Fq y_candidate = yy.sqrt();

    // if the signer / verifier sqrt algorithm is consistent, this *should* work...
    bool flip_sign = R.y != y_candidate;

    sig.r[0] = sig.r[0] | static_cast<uint8_t>(flip_sign ? 128U : 0U);
    std::vector<uint8_t> message_buffer;
    std::copy(sig.r.begin(), sig.r.end(), std::back_inserter(message_buffer));
    std::copy(message.begin(), message.end(), std::back_inserter(message_buffer));
    std::vector<uint8_t> e_vec = Hash::hash(message_buffer);

    Fr e = Fr::serialize_from_buffer(&e_vec[0]);
    Fr s = account.private_key - (k * e);

    Fr::serialize_to_buffer(s, &sig.s[0]);
    return sig;
}

template <typename Hash, typename Fq, typename Fr, typename G1>
typename G1::affine_element ecrecover(const std::string& message, const signature_b& sig)
{
    std::vector<uint8_t> message_buffer;
    std::copy(sig.r.begin(), sig.r.end(), std::back_inserter(message_buffer));
    std::copy(message.begin(), message.end(), std::back_inserter(message_buffer));
    std::vector e_vec = Hash::hash(message_buffer);
    Fr target_e = Fr::serialize_from_buffer(&e_vec[0]);

    std::vector<uint8_t> r;
    std::copy(sig.r.begin(), sig.r.end(), std::back_inserter(r));

    bool flip_sign = (r[0] & 128U) == 128U;
    r[0] = r[0] & 127U;
    Fq r_x = Fq::serialize_from_buffer(&r[0]);
    Fq r_yy = r_x.sqr() * r_x + G1::element::curve_b;
    Fq r_y = r_yy.sqrt();

    if ((flip_sign)) {
        r_y.self_neg();
    }
    typename G1::affine_element R{ r_x, r_y };
    Fr s = Fr::serialize_from_buffer(&sig.s[0]);
    typename G1::affine_element R1(G1::one * s);
    typename G1::affine_element R2(typename G1::element(R) * target_e);
    typename G1::element R2_jac{ R2.x, R2.y, Fq::one() };
    typename G1::element key_jac;
    key_jac = R2_jac + R1;
    key_jac = key_jac.normalize();
    typename G1::affine_element key{ key_jac.x, key_jac.y };
    return key;
}

template <typename Hash, typename Fq, typename Fr, typename G1>
bool verify_signature(const std::string& message, const typename G1::affine_element& public_key, const signature& sig)
{
    // r = g^s . pub^e
    // e = H(r, m)
    Fr s = Fr::serialize_from_buffer(&sig.s[0]);
    Fr source_e = Fr::serialize_from_buffer(&sig.e[0]);

    typename G1::affine_element R1(G1::one * s);
    typename G1::affine_element R2(typename G1::element(public_key) * source_e);

    typename G1::element R2_ele{ R2.x, R2.y, Fq::one() };

    typename G1::element R;
    R = R2_ele + R1;
    R = R.normalize();

    std::vector<uint8_t> r(sizeof(Fq));
    Fq::serialize_to_buffer(R.x, &r[0]);

    std::vector<uint8_t> message_buffer;
    std::copy(r.begin(), r.end(), std::back_inserter(message_buffer));
    std::copy(message.begin(), message.end(), std::back_inserter(message_buffer));
    std::vector e_vec = Hash::hash(message_buffer);
    Fr target_e = Fr::serialize_from_buffer(&e_vec[0]);

    return source_e == target_e;
}
} // namespace schnorr
} // namespace crypto<|MERGE_RESOLUTION|>--- conflicted
+++ resolved
@@ -32,14 +32,8 @@
 signature_b construct_signature_b(const std::string& message, const key_pair<Fr, G1>& account)
 {
     signature_b sig;
-<<<<<<< HEAD
     Fr k = Fr::random_element(); // TODO replace with HMAC
     typename G1::affine_element R(G1::one * k);
-    sig.r.resize(32);
-=======
-    typename Fr::field_t k = Fr::random_element(); // TODO replace with HMAC
-    typename G1::affine_element R = G1::group_exponentiation(G1::affine_one, k);
->>>>>>> 449a7049
     Fq::serialize_to_buffer(R.x, &sig.r[0]);
 
     Fq yy = R.x.sqr() * R.x + G1::element::curve_b;
