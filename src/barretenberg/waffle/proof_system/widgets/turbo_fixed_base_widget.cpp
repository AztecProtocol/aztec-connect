#include "./turbo_fixed_base_widget.hpp"

#include "../../../curves/grumpkin/grumpkin.hpp"

#include "../../../curves/bn254/scalar_multiplication/scalar_multiplication.hpp"
#include "../../../polynomials/evaluation_domain.hpp"
#include "../../../transcript/transcript.hpp"
#include "../../../types.hpp"

#include "../transcript_helpers.hpp"

#include "../proving_key/proving_key.hpp"
#include "../verification_key/verification_key.hpp"

using namespace barretenberg;

namespace waffle {
ProverTurboFixedBaseWidget::ProverTurboFixedBaseWidget(proving_key* input_key, program_witness* input_witness)
    : ProverTurboArithmeticWidget(input_key, input_witness)
    , q_ecc_1(key->constraint_selectors.at("q_ecc_1"))
    , q_ecc_1_fft(key->constraint_selector_ffts.at("q_ecc_1_fft"))
{}

ProverTurboFixedBaseWidget::ProverTurboFixedBaseWidget(const ProverTurboFixedBaseWidget& other)
    : ProverTurboArithmeticWidget(other)
    , q_ecc_1(key->constraint_selectors.at("q_ecc_1"))
    , q_ecc_1_fft(key->constraint_selector_ffts.at("q_ecc_1_fft"))
{}

ProverTurboFixedBaseWidget::ProverTurboFixedBaseWidget(ProverTurboFixedBaseWidget&& other)
    : ProverTurboArithmeticWidget(other)
    , q_ecc_1(key->constraint_selectors.at("q_ecc_1"))
    , q_ecc_1_fft(key->constraint_selector_ffts.at("q_ecc_1_fft"))
{}

ProverTurboFixedBaseWidget& ProverTurboFixedBaseWidget::operator=(const ProverTurboFixedBaseWidget& other)
{
    ProverTurboArithmeticWidget::operator=(other);
    q_ecc_1 = key->constraint_selectors.at("q_ecc_1");
    q_ecc_1_fft = key->constraint_selector_ffts.at("q_ecc_1_fft");
    return *this;
}

ProverTurboFixedBaseWidget& ProverTurboFixedBaseWidget::operator=(ProverTurboFixedBaseWidget&& other)
{
    ProverTurboArithmeticWidget::operator=(other);
    q_ecc_1 = key->constraint_selectors.at("q_ecc_1");
    q_ecc_1_fft = key->constraint_selector_ffts.at("q_ecc_1_fft");
    return *this;
}

fr::field_t ProverTurboFixedBaseWidget::compute_quotient_contribution(const barretenberg::fr::field_t& alpha_base,
                                                                      const transcript::Transcript& transcript)
{
    fr::field_t grumpkin_curve_b = grumpkin::g1::curve_b;
    fr::field_t new_alpha_base = ProverTurboArithmeticWidget::compute_quotient_contribution(alpha_base, transcript);

    fr::field_t alpha = fr::serialize_from_buffer(transcript.get_challenge("alpha").begin());

    fr::field_t alpha_a = new_alpha_base;
    fr::field_t alpha_b = fr::mul(alpha_a, alpha);
    fr::field_t alpha_c = fr::mul(alpha_b, alpha);
    fr::field_t alpha_d = fr::mul(alpha_c, alpha);
    fr::field_t alpha_e = fr::mul(alpha_d, alpha);
    fr::field_t alpha_f = fr::mul(alpha_e, alpha);
    fr::field_t alpha_g = fr::mul(alpha_f, alpha);

    fr::field_t* w_1_fft = &key->wire_ffts.at("w_1_fft")[0];
    fr::field_t* w_2_fft = &key->wire_ffts.at("w_2_fft")[0];
    fr::field_t* w_3_fft = &key->wire_ffts.at("w_3_fft")[0];
    fr::field_t* w_4_fft = &key->wire_ffts.at("w_4_fft")[0];

    fr::field_t* quotient_large = &key->quotient_large[0];
    // selector renaming:
    // q_1 = q_x_1
    // q_2 = q_x_2
    // q_3 = q_y_1
    // q_ecc_1 = q_y_2
    // q_4 = q_x_init_1
    // q_4_next = q_x_init_2
    // q_m = q_y_init_1
    // q_c = q_y_init_2
    fr::field_t three;
    fr::__add(fr::one, fr::one, three);
    fr::__add(three, fr::one, three);
    fr::field_t nine;
    fr::__add(three, three, nine);
    fr::__add(nine, three, nine);
    ITERATE_OVER_DOMAIN_START(key->large_domain);

    // accumulator_delta = d(Xw) - 4d(X)
    // accumulator_delta tracks the current round's scalar multiplier
    // which should be one of {-3, -1, 1, 3}
    fr::field_t accumulator_delta;
    fr::__add(w_4_fft[i], w_4_fft[i], accumulator_delta);
    fr::__add(accumulator_delta, accumulator_delta, accumulator_delta);
    fr::__sub(w_4_fft[i + 4], accumulator_delta, accumulator_delta);

    fr::field_t accumulator_delta_squared;
    fr::__sqr_with_coarse_reduction(accumulator_delta, accumulator_delta_squared);

    // y_alpha represents the point that we're adding into our accumulator point at the current round
    // q_3 and q_ecc_1 are selector polynomials that describe two different y-coordinates
    // the value of y-alpha is one of these two points, or their inverses
    // y_alpha = delta * (x_alpha * q_3 + q_ecc_1)
    // (we derive x_alpha from y_alpha, with `delta` conditionally flipping the sign of the output)
    // q_3 and q_ecc_1 are not directly equal to the 2 potential y-coordintes.
    // let's use `x_beta`, `x_gamma`, `y_beta`, `y_gamma` to refer to the two points in our lookup table
    // y_alpha = [(x_alpha - x_gamma) / (x_beta - x_gamma)].y_beta.delta + [(x_alpha - x_beta) / 3.(x_gamma -
    // x_beta)].y_gamma.delta
    // => q_3 = (3.y_beta - y_gamma) / 3.(x_beta - x_gamma)
    // => q_ecc_1 = (3.x_beta.y_gamma - x_gammay_beta) / 3.(x_beta - x_gammma)
    fr::field_t y_alpha;
    fr::__mul_with_coarse_reduction(w_3_fft[i + 4], q_3_fft[i], y_alpha);
    fr::__add_with_coarse_reduction(y_alpha, q_ecc_1_fft[i], y_alpha);
    fr::__mul_with_coarse_reduction(y_alpha, accumulator_delta, y_alpha);

    fr::field_t T0;
    fr::field_t T1;
    fr::field_t T2;

    // scalar accumulator consistency check
    // (delta - 1)(delta - 3)(delta + 1)(delta + 3).q_ecc_1 = 0 mod Z_H
    fr::field_t scalar_accumulator_identity;
    fr::__sub_with_coarse_reduction(accumulator_delta_squared, fr::one, T0);
    fr::__sub_with_coarse_reduction(accumulator_delta_squared, nine, T1);
    fr::__mul_with_coarse_reduction(T0, T1, scalar_accumulator_identity);
    fr::__mul_with_coarse_reduction(scalar_accumulator_identity, alpha_a, scalar_accumulator_identity);

    // x_alpha consistency check
    // (delta^2.q_1 + q_2 - x_alpha).q_ecc = 0 mod Z_H
    // x_alpha is the x-coordinate of the point we're adding into our accumulator point.
    // We use a w_o(X) to track x_alpha, to reduce the number of required selector polynomials
    fr::field_t x_alpha_identity;
    fr::__mul_with_coarse_reduction(accumulator_delta_squared, q_1_fft[i], x_alpha_identity);
    fr::__add_with_coarse_reduction(x_alpha_identity, q_2_fft[i], x_alpha_identity);
    fr::__sub_with_coarse_reduction(x_alpha_identity, w_3_fft[i + 4], x_alpha_identity);
    fr::__mul_with_coarse_reduction(x_alpha_identity, alpha_b, x_alpha_identity);

    // x-accumulator consistency check
    // ((x_2 + x_1 + x_alpha)(x_alpha - x_1)^2 - (y_alpha - y_1)^2).q_ecc = 0 mod Z_H
    // we use the fact that y_alpha^2 = x_alpha^3 + grumpkin::g1::curve_b
    fr::field_t x_alpha_minus_x_1;
    fr::__sub(w_3_fft[i + 4], w_1_fft[i], x_alpha_minus_x_1);

    fr::field_t x_accumulator_identity;
    fr::__mul_with_coarse_reduction(y_alpha, w_2_fft[i], T0);
    fr::__add_with_coarse_reduction(T0, T0, T0);
    // fr::__sub(w_3_fft[i + 4], w_1_fft[i], T1);
    fr::__sqr_with_coarse_reduction(x_alpha_minus_x_1, T1); // T1 = (x_alpha - x_1)^2
    fr::__add_without_reduction(w_1_fft[i + 4], w_1_fft[i], T2);
    fr::__add_with_coarse_reduction(T2, w_3_fft[i + 4], T2); // T2 = (x_2 + x_1 + x_alpha)
    fr::__mul_with_coarse_reduction(T1, T2, T1);
    fr::__sqr_with_coarse_reduction(w_2_fft[i], T2); // T2 = y_1^2
    fr::__add_with_coarse_reduction(T2, grumpkin_curve_b, T2);
    fr::__add_with_coarse_reduction(T0, T1, x_accumulator_identity);
    fr::__sub_with_coarse_reduction(x_accumulator_identity, T2, x_accumulator_identity);
    fr::__sqr_with_coarse_reduction(w_3_fft[i + 4], T0); // y_alpha^2 = x_alpha^3 + b
    fr::__mul_with_coarse_reduction(T0, w_3_fft[i + 4], T0);
    fr::__sub_with_coarse_reduction(x_accumulator_identity, T0, x_accumulator_identity);
    fr::__mul_with_coarse_reduction(x_accumulator_identity, alpha_c, x_accumulator_identity);

    // y-accumulator consistency check
    // ((y_2 + y_1)(x_alpha - x_1) - (y_alpha - y_1)(x_1 - x_2)).q_ecc = 0 mod Z_H
    fr::field_t y_accumulator_identity;
    fr::__add(w_2_fft[i], w_2_fft[i + 4], T0);
    fr::__mul_with_coarse_reduction(T0, x_alpha_minus_x_1, T0);

    fr::__sub(y_alpha, w_2_fft[i], T1);

    fr::__sub(w_1_fft[i], w_1_fft[i + 4], T2);
    fr::__mul_with_coarse_reduction(T1, T2, T1);
    fr::__sub_with_coarse_reduction(T0, T1, y_accumulator_identity);
    fr::__mul_with_coarse_reduction(y_accumulator_identity, alpha_d, y_accumulator_identity);

    // accumlulator-init consistency check
    // at the start of our scalar multiplication ladder, we want to validate that
    // the initial values of (x_1, y_1) and scalar accumulator a_1 are correctly set
    // We constrain a_1 to be either 0 or the value in w_o (which should be correctly initialized to (1 / 4^n) via a
    // copy constraint) We constraint (x_1, y_1) to be one of 4^n.[1] or (4^n + 1).[1]
    fr::field_t w_4_minus_one;
    fr::__sub(w_4_fft[i], fr::one, w_4_minus_one);
    fr::field_t accumulator_init_identity;
    fr::__sub(w_4_minus_one, w_3_fft[i], T1);
    fr::__mul_with_coarse_reduction(w_4_minus_one, T1, accumulator_init_identity);
    fr::__mul_with_coarse_reduction(accumulator_init_identity, alpha_e, accumulator_init_identity);

    // // x-init consistency check
    fr::field_t x_init_identity;
    fr::__sub(q_4_fft[i], w_1_fft[i], T0);
    fr::__mul_with_coarse_reduction(T0, w_3_fft[i], T0);
    fr::__mul_with_coarse_reduction(w_4_minus_one, q_4_next_fft[i], T1);
    fr::__sub_with_coarse_reduction(T0, T1, x_init_identity);
    fr::__mul_with_coarse_reduction(x_init_identity, alpha_f, x_init_identity);

    // // y-init consistency check
    fr::field_t y_init_identity;
    fr::__sub(q_m_fft[i], w_2_fft[i], T0);
    fr::__mul_with_coarse_reduction(T0, w_3_fft[i], T0);
    fr::__mul_with_coarse_reduction(w_4_minus_one, q_c_fft[i], T1);
    fr::__sub_with_coarse_reduction(T0, T1, y_init_identity);
    fr::__mul_with_coarse_reduction(y_init_identity, alpha_g, y_init_identity);

    fr::field_t gate_identity;
    fr::__add_with_coarse_reduction(accumulator_init_identity, x_init_identity, gate_identity);
    fr::__add_with_coarse_reduction(gate_identity, y_init_identity, gate_identity);
    fr::__mul_with_coarse_reduction(gate_identity, q_c_fft[i], gate_identity);
    fr::__add_with_coarse_reduction(gate_identity, scalar_accumulator_identity, gate_identity);
    fr::__add_with_coarse_reduction(gate_identity, x_alpha_identity, gate_identity);
    fr::__add_with_coarse_reduction(gate_identity, x_accumulator_identity, gate_identity);
    fr::__add_with_coarse_reduction(gate_identity, y_accumulator_identity, gate_identity);
    fr::__mul(gate_identity, q_ecc_1_fft[i], gate_identity);
    fr::__add(quotient_large[i], gate_identity, quotient_large[i]);

    ITERATE_OVER_DOMAIN_END;

    return fr::mul(alpha_g, alpha);
}

void ProverTurboFixedBaseWidget::compute_transcript_elements(transcript::Transcript& transcript)
{
    ProverTurboArithmeticWidget::compute_transcript_elements(transcript);
    fr::field_t z = fr::serialize_from_buffer(&transcript.get_challenge("z")[0]);
    transcript.add_element("q_ecc_1",
                           transcript_helpers::convert_field_element(q_ecc_1.evaluate(z, key->small_domain.size)));
    transcript.add_element("q_c", transcript_helpers::convert_field_element(q_c.evaluate(z, key->small_domain.size)));
}

fr::field_t ProverTurboFixedBaseWidget::compute_linear_contribution(const fr::field_t& alpha_base,
                                                                    const transcript::Transcript& transcript,
                                                                    barretenberg::polynomial& r)
{
    fr::field_t new_alpha_base = ProverTurboArithmeticWidget::compute_linear_contribution(alpha_base, transcript, r);
    fr::field_t alpha = fr::serialize_from_buffer(transcript.get_challenge("alpha").begin());
    fr::field_t w_l_eval = fr::serialize_from_buffer(&transcript.get_element("w_1")[0]);
    fr::field_t w_r_eval = fr::serialize_from_buffer(&transcript.get_element("w_2")[0]);
    fr::field_t w_o_eval = fr::serialize_from_buffer(&transcript.get_element("w_3")[0]);
    fr::field_t w_4_eval = fr::serialize_from_buffer(&transcript.get_element("w_4")[0]);
    fr::field_t w_l_omega_eval = fr::serialize_from_buffer(&transcript.get_element("w_1_omega")[0]);
    fr::field_t w_o_omega_eval = fr::serialize_from_buffer(&transcript.get_element("w_3_omega")[0]);

    fr::field_t w_4_omega_eval = fr::serialize_from_buffer(&transcript.get_element("w_4_omega")[0]);

    fr::field_t q_ecc_1_eval = fr::serialize_from_buffer(&transcript.get_element("q_ecc_1")[0]);
    fr::field_t q_c_eval = fr::serialize_from_buffer(&transcript.get_element("q_c")[0]);

    fr::field_t alpha_b = fr::mul(new_alpha_base, (alpha));
    fr::field_t alpha_c = fr::mul(alpha_b, alpha);
    fr::field_t alpha_d = fr::mul(alpha_c, alpha);
    fr::field_t alpha_e = fr::mul(alpha_d, alpha);
    fr::field_t alpha_f = fr::mul(alpha_e, alpha);
    fr::field_t alpha_g = fr::mul(alpha_f, alpha);

    fr::field_t delta;
    fr::__add(w_4_eval, w_4_eval, delta);
    fr::__add(delta, delta, delta);
    fr::__sub(w_4_omega_eval, delta, delta);

    fr::field_t delta_squared;
    fr::__sqr(delta, delta_squared);

    fr::field_t q_1_multiplicand;
    fr::__mul(delta_squared, q_ecc_1_eval, q_1_multiplicand);
    fr::__mul(q_1_multiplicand, alpha_b, q_1_multiplicand);

    fr::field_t q_2_multiplicand;
    fr::__mul(alpha_b, q_ecc_1_eval, q_2_multiplicand);

    fr::field_t T0;
    fr::field_t T1;

    fr::field_t q_3_multiplicand;
    fr::__sub(w_l_omega_eval, w_l_eval, T0);
    fr::__mul(T0, delta, T0);
    fr::__mul(T0, w_o_omega_eval, T0);
    fr::__mul(T0, alpha_d, T0);
    fr::__mul(T0, q_ecc_1_eval, T0);

    fr::__mul(delta, w_o_omega_eval, T1);
    fr::__mul(T1, w_r_eval, T1);
    fr::__mul(T1, alpha_c, T1);
    fr::__add(T1, T1, T1);
    fr::__mul(T1, q_ecc_1_eval, T1);
    fr::__add(T0, T1, q_3_multiplicand);

    fr::field_t q_4_multiplicand;
    fr::__mul(w_o_eval, q_ecc_1_eval, q_4_multiplicand);
    fr::__mul(q_4_multiplicand, q_c_eval, q_4_multiplicand);
    fr::__mul(q_4_multiplicand, alpha_f, q_4_multiplicand);

    fr::field_t q_4_next_multiplicand;
    fr::__sub(fr::one, w_4_eval, q_4_next_multiplicand);
    fr::__mul(q_4_next_multiplicand, q_ecc_1_eval, q_4_next_multiplicand);
    fr::__mul(q_4_next_multiplicand, q_c_eval, q_4_next_multiplicand);
    fr::__mul(q_4_next_multiplicand, alpha_f, q_4_next_multiplicand);

    fr::field_t q_m_multiplicand;
    fr::__mul(w_o_eval, q_ecc_1_eval, q_m_multiplicand);
    fr::__mul(q_m_multiplicand, q_c_eval, q_m_multiplicand);
    fr::__mul(q_m_multiplicand, alpha_g, q_m_multiplicand);

    ITERATE_OVER_DOMAIN_START(key->small_domain);
    fr::field_t T2;
    fr::field_t T3;
    fr::field_t T4;
    fr::field_t T5;
    fr::field_t T6;
    fr::field_t T7;
    fr::__mul(q_1_multiplicand, q_1[i], T2);
    fr::__mul(q_2_multiplicand, q_2[i], T3);
    fr::__mul(q_3_multiplicand, q_3[i], T4);
    fr::__mul(q_4_multiplicand, q_4[i], T5);
    fr::__mul(q_4_next_multiplicand, q_4_next[i], T6);
    fr::__mul(q_m_multiplicand, q_m[i], T7);
    fr::__add(r[i], T2, r[i]);
    fr::__add(r[i], T3, r[i]);
    fr::__add(r[i], T4, r[i]);
    fr::__add(r[i], T5, r[i]);
    fr::__add(r[i], T6, r[i]);
    fr::__add(r[i], T7, r[i]);
    ITERATE_OVER_DOMAIN_END;
    return fr::mul(alpha_g, alpha);
}

fr::field_t ProverTurboFixedBaseWidget::compute_opening_poly_contribution(const fr::field_t& nu_base,
                                                                          const transcript::Transcript& transcript,
                                                                          fr::field_t* poly,
                                                                          fr::field_t* shifted_poly)
{
    fr::field_t nu = fr::serialize_from_buffer(&transcript.get_challenge("nu")[0]);
    fr::field_t new_nu_base =
        ProverTurboArithmeticWidget::compute_opening_poly_contribution(nu_base, transcript, poly, shifted_poly);
    fr::field_t nu_b = fr::mul(new_nu_base, nu);
    ITERATE_OVER_DOMAIN_START(key->small_domain);
    fr::field_t T0;
    fr::field_t T1;
    fr::__mul_with_coarse_reduction(q_ecc_1[i], new_nu_base, T0);
    fr::__mul_with_coarse_reduction(q_c[i], nu_b, T1);
    fr::__add_with_coarse_reduction(T0, T1, T0);
    fr::reduce_once(T0, T0);
    fr::__add(poly[i], T0, poly[i]);
    ITERATE_OVER_DOMAIN_END;
    return fr::mul(nu_b, nu);
}

// ###

<<<<<<< HEAD
VerifierTurboFixedBaseWidget::VerifierTurboFixedBaseWidget(
    std::vector<barretenberg::g1::affine_element>& instance_commitments)
=======
VerifierTurboFixedBaseWidget::VerifierTurboFixedBaseWidget()
    : VerifierTurboArithmeticWidget()
>>>>>>> 33211c52
{
}

barretenberg::fr::field_t VerifierTurboFixedBaseWidget::compute_quotient_evaluation_contribution(
    verification_key* key,
    const fr::field_t& alpha_base,
    const transcript::Transcript& transcript,
    fr::field_t& t_eval)
{
    fr::field_t new_alpha_base =
        VerifierTurboArithmeticWidget::compute_quotient_evaluation_contribution(key, alpha_base, transcript, t_eval);
    fr::field_t w_l_eval = fr::serialize_from_buffer(&transcript.get_element("w_1")[0]);
    fr::field_t w_r_eval = fr::serialize_from_buffer(&transcript.get_element("w_2")[0]);
    fr::field_t w_o_eval = fr::serialize_from_buffer(&transcript.get_element("w_3")[0]);
    fr::field_t w_4_eval = fr::serialize_from_buffer(&transcript.get_element("w_4")[0]);
    fr::field_t w_l_omega_eval = fr::serialize_from_buffer(&transcript.get_element("w_1_omega")[0]);
    fr::field_t w_r_omega_eval = fr::serialize_from_buffer(&transcript.get_element("w_2_omega")[0]);
    fr::field_t w_o_omega_eval = fr::serialize_from_buffer(&transcript.get_element("w_3_omega")[0]);
    fr::field_t w_4_omega_eval = fr::serialize_from_buffer(&transcript.get_element("w_4_omega")[0]);

    fr::field_t q_ecc_1_eval = fr::serialize_from_buffer(&transcript.get_element("q_ecc_1")[0]);
    fr::field_t q_c_eval = fr::serialize_from_buffer(&transcript.get_element("q_c")[0]);

    fr::field_t alpha = fr::serialize_from_buffer(transcript.get_challenge("alpha").begin());
    fr::field_t alpha_a = new_alpha_base;
    fr::field_t alpha_b = fr::mul(alpha_a, alpha);
    fr::field_t alpha_c = fr::mul(alpha_b, alpha);
    fr::field_t alpha_d = fr::mul(alpha_c, alpha);
    fr::field_t alpha_e = fr::mul(alpha_d, alpha);
    fr::field_t alpha_f = fr::mul(alpha_e, alpha);
    fr::field_t alpha_g = fr::mul(alpha_f, alpha);

    fr::field_t delta;
    fr::__add(w_4_eval, w_4_eval, delta);
    fr::__add(delta, delta, delta);
    fr::__sub(w_4_omega_eval, delta, delta); // w_4_omega - 4 * w_4

    fr::field_t delta_squared;
    fr::__sqr(delta, delta_squared);

    fr::field_t three;
    fr::__add(fr::one, fr::one, three);
    fr::__add(three, fr::one, three);

    fr::field_t T0;
    fr::field_t T1;
    fr::field_t T2;
    fr::field_t T3;
    fr::field_t T4;

    fr::field_t accumulator_identity;
    fr::__add(delta, fr::one, T1);
    fr::__add(delta, three, T2);
    fr::__sub(delta, fr::one, T3);
    fr::__sub(delta, three, T4);
    fr::__mul(T1, T2, accumulator_identity);
    fr::__mul(accumulator_identity, T3, accumulator_identity);
    fr::__mul(accumulator_identity, T4, accumulator_identity);
    fr::__mul(accumulator_identity, alpha_a, accumulator_identity);

    fr::field_t x_alpha_identity;
    fr::__mul(w_o_omega_eval, alpha_b, x_alpha_identity);
    fr::__neg(x_alpha_identity, x_alpha_identity);

    fr::field_t x_accumulator_identity;
    fr::__add(w_l_omega_eval, w_l_eval, T0);
    fr::__add(T0, w_o_omega_eval, T0);
    fr::__sub(w_o_omega_eval, w_l_eval, T1);
    fr::__sqr(T1, T1);
    fr::__mul(T0, T1, T0);

    fr::__sqr(w_o_omega_eval, T1);
    fr::__mul(T1, w_o_omega_eval, T1);
    fr::__sqr(w_r_eval, T2);
    fr::__add(T1, T2, T1);
    fr::__add(T1, grumpkin::g1::curve_b, T1);
    fr::__neg(T1, T1);

    fr::__mul(delta, w_r_eval, T2);
    fr::__mul(T2, q_ecc_1_eval, T2);
    fr::__add(T2, T2, T2);

    fr::__add(T0, T1, T0);
    fr::__add(T0, T2, x_accumulator_identity);
    fr::__mul(x_accumulator_identity, alpha_c, x_accumulator_identity);

    fr::field_t y_accumulator_identity;
    fr::__add(w_r_omega_eval, w_r_eval, T0);
    fr::__sub(w_o_omega_eval, w_l_eval, T1);
    fr::__mul(T0, T1, T0);

    fr::__sub(w_l_eval, w_l_omega_eval, T1);
    fr::__mul(q_ecc_1_eval, delta, T2);
    fr::__sub(w_r_eval, T2, T2);
    fr::__mul(T1, T2, T1);

    fr::__add(T0, T1, y_accumulator_identity);
    fr::__mul(y_accumulator_identity, alpha_d, y_accumulator_identity);

    fr::field_t accumulator_init_identity;
    fr::__sub(w_4_eval, fr::one, T0);
    fr::__sub(T0, w_o_eval, T1);
    fr::__mul(T0, T1, accumulator_init_identity);
    fr::__mul(accumulator_init_identity, alpha_e, accumulator_init_identity);

    fr::field_t x_init_identity;
    fr::__mul(w_l_eval, w_o_eval, x_init_identity);
    fr::__neg(x_init_identity, x_init_identity);
    fr::__mul(x_init_identity, alpha_f, x_init_identity);

    fr::field_t y_init_identity;
    fr::__sub(fr::one, w_4_eval, T0);
    fr::__mul(T0, q_c_eval, T0);
    fr::__mul(w_r_eval, w_o_eval, T1);
    fr::__sub(T0, T1, y_init_identity);
    fr::__mul(y_init_identity, alpha_g, y_init_identity);

    fr::field_t gate_identity;
    fr::__add(accumulator_init_identity, x_init_identity, gate_identity);
    fr::__add(gate_identity, y_init_identity, gate_identity);
    fr::__mul(gate_identity, q_c_eval, gate_identity);
    fr::__add(gate_identity, accumulator_identity, gate_identity);
    fr::__add(gate_identity, x_alpha_identity, gate_identity);
    fr::__add(gate_identity, x_accumulator_identity, gate_identity);
    fr::__add(gate_identity, y_accumulator_identity, gate_identity);
    fr::__mul(gate_identity, q_ecc_1_eval, gate_identity);
    fr::__add(t_eval, gate_identity, t_eval);
    return fr::mul(alpha_g, alpha);
}

barretenberg::fr::field_t VerifierTurboFixedBaseWidget::compute_batch_evaluation_contribution(
    verification_key*,
    barretenberg::fr::field_t& batch_eval,
    const barretenberg::fr::field_t& nu_base,
    const transcript::Transcript& transcript)
{
    fr::field_t q_c_eval = fr::serialize_from_buffer(&transcript.get_element("q_c")[0]);
    fr::field_t q_arith_eval = fr::serialize_from_buffer(&transcript.get_element("q_arith")[0]);
    fr::field_t q_ecc_1_eval = fr::serialize_from_buffer(&transcript.get_element("q_ecc_1")[0]);

    fr::field_t nu = fr::serialize_from_buffer(&transcript.get_challenge("nu")[0]);

    fr::field_t nu_a = fr::mul(nu_base, nu);
    fr::field_t nu_b = fr::mul(nu_a, nu);

    fr::field_t T0;
    fr::field_t T1;
    fr::field_t T2;

    fr::__mul(q_arith_eval, nu_base, T0);
    fr::__mul(q_ecc_1_eval, nu_a, T1);
    fr::__mul(q_c_eval, nu_b, T2);
    fr::__add(batch_eval, T0, batch_eval);
    fr::__add(batch_eval, T1, batch_eval);
    fr::__add(batch_eval, T2, batch_eval);

    return fr::mul(nu_b, nu);
}

VerifierBaseWidget::challenge_coefficients VerifierTurboFixedBaseWidget::append_scalar_multiplication_inputs(
    verification_key* key,
    const challenge_coefficients& challenge,
    const transcript::Transcript& transcript,
    std::vector<barretenberg::g1::affine_element>& points,
    std::vector<barretenberg::fr::field_t>& scalars)
{
    fr::field_t w_l_eval = fr::serialize_from_buffer(&transcript.get_element("w_1")[0]);
    fr::field_t w_r_eval = fr::serialize_from_buffer(&transcript.get_element("w_2")[0]);
    fr::field_t w_o_eval = fr::serialize_from_buffer(&transcript.get_element("w_3")[0]);
    fr::field_t w_4_eval = fr::serialize_from_buffer(&transcript.get_element("w_4")[0]);
    fr::field_t w_l_omega_eval = fr::serialize_from_buffer(&transcript.get_element("w_1_omega")[0]);
    fr::field_t w_o_omega_eval = fr::serialize_from_buffer(&transcript.get_element("w_3_omega")[0]);
    fr::field_t w_4_omega_eval = fr::serialize_from_buffer(&transcript.get_element("w_4_omega")[0]);

    fr::field_t q_arith_eval = fr::serialize_from_buffer(&transcript.get_element("q_arith")[0]);
    fr::field_t q_ecc_1_eval = fr::serialize_from_buffer(&transcript.get_element("q_ecc_1")[0]);
    fr::field_t q_c_eval = fr::serialize_from_buffer(&transcript.get_element("q_c")[0]);

    fr::field_t alpha_a = fr::mul(challenge.alpha_base, challenge.alpha_step);
    fr::field_t alpha_b = fr::mul(alpha_a, challenge.alpha_step);
    fr::field_t alpha_c = fr::mul(alpha_b, challenge.alpha_step);
    fr::field_t alpha_d = fr::mul(alpha_c, challenge.alpha_step);
    fr::field_t alpha_e = fr::mul(alpha_d, challenge.alpha_step);
    fr::field_t alpha_f = fr::mul(alpha_e, challenge.alpha_step);
    fr::field_t alpha_g = fr::mul(alpha_f, challenge.alpha_step);

    fr::field_t delta;
    fr::__add(w_4_eval, w_4_eval, delta);
    fr::__add(delta, delta, delta);
    fr::__sub(w_4_omega_eval, delta, delta);

    fr::field_t delta_squared;
    fr::__sqr(delta, delta_squared);

    fr::field_t q_l_term_ecc;
    fr::__mul(delta_squared, q_ecc_1_eval, q_l_term_ecc);
    fr::__mul(q_l_term_ecc, alpha_b, q_l_term_ecc);

    fr::field_t q_l_term_arith;
    fr::__mul(w_l_eval, challenge.alpha_base, q_l_term_arith);
    fr::__mul(q_l_term_arith, q_arith_eval, q_l_term_arith);

    fr::field_t q_l_term;
    fr::__add(q_l_term_ecc, q_l_term_arith, q_l_term);
    fr::__mul(q_l_term, challenge.linear_nu, q_l_term);

    if (g1::on_curve(key->constraint_selectors.at("Q_1"))) {
        points.push_back(key->constraint_selectors.at("Q_1"));
        scalars.push_back(q_l_term);
    }

    fr::field_t q_r_term_ecc;
    fr::__mul(alpha_b, q_ecc_1_eval, q_r_term_ecc);

    fr::field_t q_r_term_arith;
    fr::__mul(w_r_eval, challenge.alpha_base, q_r_term_arith);
    fr::__mul(q_r_term_arith, q_arith_eval, q_r_term_arith);

    fr::field_t q_r_term;
    fr::__add(q_r_term_ecc, q_r_term_arith, q_r_term);
    fr::__mul(q_r_term, challenge.linear_nu, q_r_term);
    if (g1::on_curve(key->constraint_selectors.at("Q_2"))) {
        points.push_back(key->constraint_selectors.at("Q_2"));
        scalars.push_back(q_r_term);
    }

    fr::field_t T0;
    fr::field_t T1;
    fr::field_t q_o_term_ecc;
    fr::__sub(w_l_omega_eval, w_l_eval, T0);
    fr::__mul(T0, delta, T0);
    fr::__mul(T0, w_o_omega_eval, T0);
    fr::__mul(T0, alpha_d, T0);

    fr::__mul(delta, w_o_omega_eval, T1);
    fr::__mul(T1, w_r_eval, T1);
    fr::__add(T1, T1, T1);
    fr::__mul(T1, alpha_c, T1);

    fr::__add(T0, T1, q_o_term_ecc);
    fr::__mul(q_o_term_ecc, q_ecc_1_eval, q_o_term_ecc);

    fr::field_t q_o_term_arith;
    fr::__mul(w_o_eval, challenge.alpha_base, q_o_term_arith);
    fr::__mul(q_o_term_arith, q_arith_eval, q_o_term_arith);

    fr::field_t q_o_term;
    fr::__add(q_o_term_ecc, q_o_term_arith, q_o_term);
    fr::__mul(q_o_term, challenge.linear_nu, q_o_term);
    if (g1::on_curve(key->constraint_selectors.at("Q_3"))) {
        points.push_back(key->constraint_selectors.at("Q_3"));
        scalars.push_back(q_o_term);
    }

    fr::field_t q_4_term_ecc;
    fr::__mul(w_o_eval, q_ecc_1_eval, q_4_term_ecc);
    fr::__mul(q_4_term_ecc, q_c_eval, q_4_term_ecc);
    fr::__mul(q_4_term_ecc, alpha_f, q_4_term_ecc);

    fr::field_t q_4_term_arith;
    fr::__mul(w_4_eval, challenge.alpha_base, q_4_term_arith);
    fr::__mul(q_4_term_arith, q_arith_eval, q_4_term_arith);

    fr::field_t q_4_term;
    fr::__add(q_4_term_ecc, q_4_term_arith, q_4_term);
    fr::__mul(q_4_term, challenge.linear_nu, q_4_term);
    if (g1::on_curve(key->constraint_selectors.at("Q_4"))) {
        points.push_back(key->constraint_selectors.at("Q_4"));
        scalars.push_back(q_4_term);
    }

    fr::field_t q_4_next_term_ecc;
    fr::__sub(fr::one, w_4_eval, q_4_next_term_ecc);
    fr::__mul(q_4_next_term_ecc, q_ecc_1_eval, q_4_next_term_ecc);
    fr::__mul(q_4_next_term_ecc, q_c_eval, q_4_next_term_ecc);
    fr::__mul(q_4_next_term_ecc, alpha_f, q_4_next_term_ecc);

    fr::field_t q_4_next_term_arith;
    fr::__mul(w_4_omega_eval, challenge.alpha_base, q_4_next_term_arith);
    fr::__mul(q_4_next_term_arith, q_arith_eval, q_4_next_term_arith);

    fr::field_t q_4_next_term;
    fr::__add(q_4_next_term_ecc, q_4_next_term_arith, q_4_next_term);
    fr::__mul(q_4_next_term, challenge.linear_nu, q_4_next_term);
    if (g1::on_curve(key->constraint_selectors.at("Q_4_NEXT"))) {
        points.push_back(key->constraint_selectors.at("Q_4_NEXT"));
        scalars.push_back(q_4_next_term);
    }

    // Q_M term = w_l * w_r * challenge.alpha_base * nu
    fr::field_t q_m_term_ecc;
    fr::__mul(w_o_eval, q_ecc_1_eval, q_m_term_ecc);
    fr::__mul(q_m_term_ecc, q_c_eval, q_m_term_ecc);
    fr::__mul(q_m_term_ecc, alpha_g, q_m_term_ecc);

    fr::field_t q_m_term_arith;
    fr::__mul(w_l_eval, w_r_eval, q_m_term_arith);
    fr::__mul(q_m_term_arith, challenge.alpha_base, q_m_term_arith);
    fr::__mul(q_m_term_arith, q_arith_eval, q_m_term_arith);

    fr::field_t q_m_term;
    fr::__add(q_m_term_ecc, q_m_term_arith, q_m_term);
    fr::__mul(q_m_term, challenge.linear_nu, q_m_term);
    if (g1::on_curve(key->constraint_selectors.at("Q_M"))) {
        points.push_back(key->constraint_selectors.at("Q_M"));
        scalars.push_back(q_m_term);
    }

    fr::field_t q_c_term;
    fr::__mul(challenge.alpha_base, challenge.linear_nu, q_c_term);
    fr::__mul(q_c_term, q_arith_eval, q_c_term);
    if (g1::on_curve(key->constraint_selectors.at("Q_C"))) {
        points.push_back(key->constraint_selectors.at("Q_C"));

        fr::field_t blah_nu = fr::mul(challenge.nu_base, fr::sqr(challenge.nu_step));
        fr::__add(q_c_term, blah_nu, q_c_term);
        scalars.push_back(q_c_term);
    }

    if (g1::on_curve(key->constraint_selectors.at("Q_ARITHMETIC_SELECTOR"))) {
        points.push_back(key->constraint_selectors.at("Q_ARITHMETIC_SELECTOR"));
        scalars.push_back(challenge.nu_base);
    }

    if (g1::on_curve(key->constraint_selectors.at("Q_FIXED_BASE_SELECTOR"))) {
        points.push_back(key->constraint_selectors.at("Q_FIXED_BASE_SELECTOR"));
        scalars.push_back(fr::mul(challenge.nu_base, challenge.nu_step));
    }

    return VerifierBaseWidget::challenge_coefficients{ fr::mul(alpha_g, challenge.alpha_step),
                                                       challenge.alpha_step,
                                                       fr::mul(challenge.nu_base,
                                                               fr::mul(fr::sqr(challenge.nu_step), challenge.nu_step)),
                                                       challenge.nu_step,
                                                       challenge.linear_nu };
}
} // namespace waffle<|MERGE_RESOLUTION|>--- conflicted
+++ resolved
@@ -345,21 +345,12 @@
 
 // ###
 
-<<<<<<< HEAD
-VerifierTurboFixedBaseWidget::VerifierTurboFixedBaseWidget(
-    std::vector<barretenberg::g1::affine_element>& instance_commitments)
-=======
 VerifierTurboFixedBaseWidget::VerifierTurboFixedBaseWidget()
     : VerifierTurboArithmeticWidget()
->>>>>>> 33211c52
-{
-}
+{}
 
 barretenberg::fr::field_t VerifierTurboFixedBaseWidget::compute_quotient_evaluation_contribution(
-    verification_key* key,
-    const fr::field_t& alpha_base,
-    const transcript::Transcript& transcript,
-    fr::field_t& t_eval)
+    verification_key* key, const fr::field_t& alpha_base, const transcript::Transcript& transcript, fr::field_t& t_eval)
 {
     fr::field_t new_alpha_base =
         VerifierTurboArithmeticWidget::compute_quotient_evaluation_contribution(key, alpha_base, transcript, t_eval);
