#include "./pedersen_note.hpp"

#include "../hash/pedersen.hpp"

#include "../../bool/bool.hpp"
#include "../../field/field.hpp"

#include "../../../composer/turbo_composer.hpp"

namespace plonk {
namespace stdlib {
namespace pedersen_note {
template <size_t num_bits>
note_triple fixed_base_scalar_mul(const field_t<waffle::TurboComposer>& in, const size_t generator_index)
{
    field_t<waffle::TurboComposer> scalar = in;
<<<<<<< HEAD
    if (!(in.additive_constant == barretenberg::fr::zero()) ||
        !(in.multiplicative_constant == barretenberg::fr::one())) {
=======
    if (!barretenberg::fr::eq(in.additive_constant, barretenberg::fr::zero) ||
        !barretenberg::fr::eq(in.multiplicative_constant, barretenberg::fr::one)) {
>>>>>>> 449a7049
        scalar = scalar.normalize();
    }
    waffle::TurboComposer* ctx = in.context;
    ASSERT(ctx != nullptr);
    barretenberg::fr scalar_multiplier = scalar.get_value().from_montgomery_form();

    // constexpr size_t num_bits = 250;
    constexpr size_t num_quads_base = (num_bits - 1) >> 1;
    constexpr size_t num_quads = ((num_quads_base << 1) + 1 < num_bits) ? num_quads_base + 1 : num_quads_base;
    constexpr size_t num_wnaf_bits = (num_quads << 1) + 1;

    size_t initial_exponent = ((num_bits & 1) == 1) ? num_bits - 1 : num_bits;
<<<<<<< HEAD
    const plonk::stdlib::group_utils::fixed_base_ladder* ladder =
        plonk::stdlib::group_utils::get_ladder(generator_index, num_bits);
    grumpkin::g1::affine_element generator = plonk::stdlib::group_utils::get_generator(generator_index);
=======
    const crypto::pedersen::fixed_base_ladder* ladder =
        crypto::pedersen::get_ladder(generator_index, num_bits);
    grumpkin::g1::affine_element generator = crypto::pedersen::get_generator(generator_index);
>>>>>>> 449a7049

    grumpkin::g1::element origin_points[2];
    origin_points[0] = grumpkin::g1::element(ladder[0].one);
    origin_points[1] = origin_points[0] + generator;
    origin_points[1] = origin_points[1].normalize();

    barretenberg::fr scalar_multiplier_base = scalar_multiplier.to_montgomery_form();

    if ((scalar_multiplier.data[0] & 1) == 0) {
        barretenberg::fr two = barretenberg::fr::one() + barretenberg::fr::one();
        scalar_multiplier_base = scalar_multiplier_base - two;
    }
    scalar_multiplier_base = scalar_multiplier_base.from_montgomery_form();
    uint64_t wnaf_entries[num_quads + 1] = { 0 };
    bool skew = false;

    barretenberg::wnaf::fixed_wnaf<num_wnaf_bits, 1, 2>(&scalar_multiplier_base.data[0], &wnaf_entries[0], skew, 0);

<<<<<<< HEAD
    barretenberg::fr accumulator_offset = (barretenberg::fr::one() + barretenberg::fr::one())
                                                       .pow(static_cast<uint64_t>(initial_exponent))
                                                       .invert();

    barretenberg::fr origin_accumulators[2]{ barretenberg::fr::one(),
                                                      accumulator_offset + barretenberg::fr::one() };
=======
    barretenberg::fr::field_t accumulator_offset = barretenberg::fr::invert(barretenberg::fr::pow_small(
        barretenberg::fr::add(barretenberg::fr::one, barretenberg::fr::one), initial_exponent));

    barretenberg::fr::field_t origin_accumulators[2]{
        barretenberg::fr::one, barretenberg::fr::add(accumulator_offset, barretenberg::fr::one)
    };
>>>>>>> 449a7049

    grumpkin::g1::element* multiplication_transcript =
        static_cast<grumpkin::g1::element*>(aligned_alloc(64, sizeof(grumpkin::g1::element) * (num_quads + 1)));
    barretenberg::fr* accumulator_transcript =
        static_cast<barretenberg::fr*>(aligned_alloc(64, sizeof(barretenberg::fr) * (num_quads + 1)));

    if (skew) {
        multiplication_transcript[0] = origin_points[1];
        accumulator_transcript[0] = origin_accumulators[1];
    } else {
        multiplication_transcript[0] = origin_points[0];
        accumulator_transcript[0] = origin_accumulators[0];
    }
<<<<<<< HEAD
    barretenberg::fr one = barretenberg::fr::one();
    barretenberg::fr three = ((one + one) + one);
=======
    barretenberg::fr::field_t one = barretenberg::fr::one;
    barretenberg::fr::field_t three = barretenberg::fr::add(barretenberg::fr::add(one, one), one);
>>>>>>> 449a7049

    for (size_t i = 0; i < num_quads; ++i) {
        uint64_t entry = wnaf_entries[i + 1] & 0xffffff;

<<<<<<< HEAD
        barretenberg::fr prev_accumulator = accumulator_transcript[i] + accumulator_transcript[i];
        prev_accumulator = prev_accumulator + prev_accumulator;
=======
        barretenberg::fr::field_t prev_accumulator =
            barretenberg::fr::add(accumulator_transcript[i], accumulator_transcript[i]);
        prev_accumulator = barretenberg::fr::add(prev_accumulator, prev_accumulator);
>>>>>>> 449a7049

        grumpkin::g1::affine_element point_to_add = (entry == 1) ? ladder[i + 1].three : ladder[i + 1].one;

        barretenberg::fr scalar_to_add = (entry == 1) ? three : one;
        uint64_t predicate = (wnaf_entries[i + 1] >> 31U) & 1U;
        if (predicate) {
            point_to_add = -point_to_add;
            scalar_to_add.self_neg();
        }
        accumulator_transcript[i + 1] = prev_accumulator + scalar_to_add;
        multiplication_transcript[i + 1] = multiplication_transcript[i] + point_to_add;
    }

    grumpkin::g1::element::batch_normalize(&multiplication_transcript[0], num_quads + 1);

    waffle::fixed_group_init_quad init_quad{ origin_points[0].x,
                                             (origin_points[0].x - origin_points[1].x),
                                             origin_points[0].y,
                                             (origin_points[0].y - origin_points[1].y) };

    barretenberg::fr x_alpha = accumulator_offset;
    for (size_t i = 0; i < num_quads; ++i) {
        waffle::fixed_group_add_quad round_quad;
        round_quad.d = ctx->add_variable(accumulator_transcript[i]);
        round_quad.a = ctx->add_variable(multiplication_transcript[i].x);
        round_quad.b = ctx->add_variable(multiplication_transcript[i].y);

        if (i == 0) {
            // we need to ensure that the first value of x_alpha is a defined constant.
            // However, repeated applications of the pedersen hash will use the same constant value.
            // `put_constant_variable` will create a gate that fixes the value of x_alpha, but only once
            round_quad.c = ctx->put_constant_variable(x_alpha);
        } else {
            round_quad.c = ctx->add_variable(x_alpha);
        }
        if ((wnaf_entries[i + 1] & 0xffffffU) == 0) {
            x_alpha = ladder[i + 1].one.x;
        } else {
            x_alpha = ladder[i + 1].three.x;
        }
        round_quad.q_x_1 = ladder[i + 1].q_x_1;
        round_quad.q_x_2 = ladder[i + 1].q_x_2;
        round_quad.q_y_1 = ladder[i + 1].q_y_1;
        round_quad.q_y_2 = ladder[i + 1].q_y_2;

        if (i > 0) {
            ctx->create_fixed_group_add_gate(round_quad);
        } else {
            ctx->create_fixed_group_add_gate_with_init(round_quad, init_quad);
        }
    }

    waffle::add_quad add_quad{ ctx->add_variable(multiplication_transcript[num_quads].x),
                               ctx->add_variable(multiplication_transcript[num_quads].y),
                               ctx->add_variable(x_alpha),
                               ctx->add_variable(accumulator_transcript[num_quads]),
                               barretenberg::fr::zero(),
                               barretenberg::fr::zero(),
                               barretenberg::fr::zero(),
                               barretenberg::fr::zero(),
                               barretenberg::fr::zero() };
    ctx->create_big_add_gate(add_quad);

    note_triple result;
    result.base.x = field_t<waffle::TurboComposer>(ctx);
    result.base.x.witness_index = add_quad.a;
    result.base.y = field_t<waffle::TurboComposer>(ctx);
    result.base.y.witness_index = add_quad.b;
    result.scalar = field_t<waffle::TurboComposer>(ctx);
    result.scalar.witness_index = add_quad.d;

    return result;
}

<<<<<<< HEAD
note compute_commitment(const field_t<waffle::TurboComposer>& view_key,
                        const uint<waffle::TurboComposer, uint32_t>& value)
=======
public_note encrypt_note(const private_note& plaintext)
>>>>>>> 449a7049
{
    typedef field_t<waffle::TurboComposer> field_t;

    waffle::TurboComposer* context = plaintext.value.get_context();

    field_t k = static_cast<uint32<waffle::TurboComposer>>(plaintext.value);

<<<<<<< HEAD
    field_t k = static_cast<uint<waffle::TurboComposer, uint32_t>>(value);

=======
>>>>>>> 449a7049
    note_triple p_1 = fixed_base_scalar_mul<32>(k, 0);
    note_triple p_2 = fixed_base_scalar_mul<250>(plaintext.secret, 1);

    context->assert_equal(p_2.scalar.witness_index, plaintext.secret.witness_index);

    // if k = 0, then k * inv - 1 != 0
    // k * inv - (1 - is_zero)
    field_t one(context, barretenberg::fr::one());
    bool_t is_zero = k.is_zero();

    // If k = 0, our scalar multiplier is going to be nonsense.
    // We need to conditionally validate that, if k != 0, the constructed scalar multiplier matches our input scalar.
    field_t lhs = p_1.scalar * (one - is_zero);
    field_t rhs = k * (one - is_zero);
    lhs.normalize();
    rhs.normalize();
    context->assert_equal(lhs.witness_index, rhs.witness_index);

    // If k = 0 we want to return p_2.base, as g^{0} = 1
    // If k != 0, we want to return p_1.base + p_2.base
    field_t lambda = (p_2.base.y - p_1.base.y) / (p_2.base.x - p_1.base.x);
    field_t x_3 = (lambda * lambda) - (p_2.base.x + p_1.base.x);
    field_t y_3 = lambda * (p_1.base.x - x_3) - p_1.base.y;

    field_t x_4 = (p_2.base.x - x_3) * is_zero + x_3;
    field_t y_4 = (p_2.base.y - y_3) * is_zero + y_3;

<<<<<<< HEAD
    note result{ { x_4, y_4 } };
    return result;
=======
    point p_3 = pedersen::compress_to_point(plaintext.owner.x, plaintext.owner.y);

    field_t lambda_out = (p_3.y - y_4) / (p_3.x - x_4);
    field_t x_out = (lambda_out * lambda_out) - (p_3.x + x_4);
    field_t y_out = lambda_out * (x_4 - x_out) - y_4;
    x_out = x_out.normalize();
    y_out = y_out.normalize();

    public_note ciphertext{ { x_out, y_out } };
    return ciphertext;
>>>>>>> 449a7049
}

template note_triple fixed_base_scalar_mul<32>(const field_t<waffle::TurboComposer>& in, const size_t generator_index);
template note_triple fixed_base_scalar_mul<250>(const field_t<waffle::TurboComposer>& in, const size_t generator_index);

} // namespace pedersen_note
} // namespace stdlib
} // namespace plonk<|MERGE_RESOLUTION|>--- conflicted
+++ resolved
@@ -1,10 +1,7 @@
 #include "./pedersen_note.hpp"
-
 #include "../hash/pedersen.hpp"
-
 #include "../../bool/bool.hpp"
 #include "../../field/field.hpp"
-
 #include "../../../composer/turbo_composer.hpp"
 
 namespace plonk {
@@ -14,13 +11,8 @@
 note_triple fixed_base_scalar_mul(const field_t<waffle::TurboComposer>& in, const size_t generator_index)
 {
     field_t<waffle::TurboComposer> scalar = in;
-<<<<<<< HEAD
     if (!(in.additive_constant == barretenberg::fr::zero()) ||
         !(in.multiplicative_constant == barretenberg::fr::one())) {
-=======
-    if (!barretenberg::fr::eq(in.additive_constant, barretenberg::fr::zero) ||
-        !barretenberg::fr::eq(in.multiplicative_constant, barretenberg::fr::one)) {
->>>>>>> 449a7049
         scalar = scalar.normalize();
     }
     waffle::TurboComposer* ctx = in.context;
@@ -33,15 +25,8 @@
     constexpr size_t num_wnaf_bits = (num_quads << 1) + 1;
 
     size_t initial_exponent = ((num_bits & 1) == 1) ? num_bits - 1 : num_bits;
-<<<<<<< HEAD
-    const plonk::stdlib::group_utils::fixed_base_ladder* ladder =
-        plonk::stdlib::group_utils::get_ladder(generator_index, num_bits);
-    grumpkin::g1::affine_element generator = plonk::stdlib::group_utils::get_generator(generator_index);
-=======
-    const crypto::pedersen::fixed_base_ladder* ladder =
-        crypto::pedersen::get_ladder(generator_index, num_bits);
+    const crypto::pedersen::fixed_base_ladder* ladder = crypto::pedersen::get_ladder(generator_index, num_bits);
     grumpkin::g1::affine_element generator = crypto::pedersen::get_generator(generator_index);
->>>>>>> 449a7049
 
     grumpkin::g1::element origin_points[2];
     origin_points[0] = grumpkin::g1::element(ladder[0].one);
@@ -60,21 +45,12 @@
 
     barretenberg::wnaf::fixed_wnaf<num_wnaf_bits, 1, 2>(&scalar_multiplier_base.data[0], &wnaf_entries[0], skew, 0);
 
-<<<<<<< HEAD
     barretenberg::fr accumulator_offset = (barretenberg::fr::one() + barretenberg::fr::one())
                                                        .pow(static_cast<uint64_t>(initial_exponent))
                                                        .invert();
 
     barretenberg::fr origin_accumulators[2]{ barretenberg::fr::one(),
                                                       accumulator_offset + barretenberg::fr::one() };
-=======
-    barretenberg::fr::field_t accumulator_offset = barretenberg::fr::invert(barretenberg::fr::pow_small(
-        barretenberg::fr::add(barretenberg::fr::one, barretenberg::fr::one), initial_exponent));
-
-    barretenberg::fr::field_t origin_accumulators[2]{
-        barretenberg::fr::one, barretenberg::fr::add(accumulator_offset, barretenberg::fr::one)
-    };
->>>>>>> 449a7049
 
     grumpkin::g1::element* multiplication_transcript =
         static_cast<grumpkin::g1::element*>(aligned_alloc(64, sizeof(grumpkin::g1::element) * (num_quads + 1)));
@@ -88,25 +64,14 @@
         multiplication_transcript[0] = origin_points[0];
         accumulator_transcript[0] = origin_accumulators[0];
     }
-<<<<<<< HEAD
     barretenberg::fr one = barretenberg::fr::one();
     barretenberg::fr three = ((one + one) + one);
-=======
-    barretenberg::fr::field_t one = barretenberg::fr::one;
-    barretenberg::fr::field_t three = barretenberg::fr::add(barretenberg::fr::add(one, one), one);
->>>>>>> 449a7049
 
     for (size_t i = 0; i < num_quads; ++i) {
         uint64_t entry = wnaf_entries[i + 1] & 0xffffff;
 
-<<<<<<< HEAD
         barretenberg::fr prev_accumulator = accumulator_transcript[i] + accumulator_transcript[i];
         prev_accumulator = prev_accumulator + prev_accumulator;
-=======
-        barretenberg::fr::field_t prev_accumulator =
-            barretenberg::fr::add(accumulator_transcript[i], accumulator_transcript[i]);
-        prev_accumulator = barretenberg::fr::add(prev_accumulator, prev_accumulator);
->>>>>>> 449a7049
 
         grumpkin::g1::affine_element point_to_add = (entry == 1) ? ladder[i + 1].three : ladder[i + 1].one;
 
@@ -181,12 +146,7 @@
     return result;
 }
 
-<<<<<<< HEAD
-note compute_commitment(const field_t<waffle::TurboComposer>& view_key,
-                        const uint<waffle::TurboComposer, uint32_t>& value)
-=======
 public_note encrypt_note(const private_note& plaintext)
->>>>>>> 449a7049
 {
     typedef field_t<waffle::TurboComposer> field_t;
 
@@ -194,11 +154,6 @@
 
     field_t k = static_cast<uint32<waffle::TurboComposer>>(plaintext.value);
 
-<<<<<<< HEAD
-    field_t k = static_cast<uint<waffle::TurboComposer, uint32_t>>(value);
-
-=======
->>>>>>> 449a7049
     note_triple p_1 = fixed_base_scalar_mul<32>(k, 0);
     note_triple p_2 = fixed_base_scalar_mul<250>(plaintext.secret, 1);
 
@@ -226,10 +181,6 @@
     field_t x_4 = (p_2.base.x - x_3) * is_zero + x_3;
     field_t y_4 = (p_2.base.y - y_3) * is_zero + y_3;
 
-<<<<<<< HEAD
-    note result{ { x_4, y_4 } };
-    return result;
-=======
     point p_3 = pedersen::compress_to_point(plaintext.owner.x, plaintext.owner.y);
 
     field_t lambda_out = (p_3.y - y_4) / (p_3.x - x_4);
@@ -240,7 +191,6 @@
 
     public_note ciphertext{ { x_out, y_out } };
     return ciphertext;
->>>>>>> 449a7049
 }
 
 template note_triple fixed_base_scalar_mul<32>(const field_t<waffle::TurboComposer>& in, const size_t generator_index);
