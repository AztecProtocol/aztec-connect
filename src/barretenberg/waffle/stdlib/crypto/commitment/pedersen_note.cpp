--- conflicted
+++ resolved
@@ -1,6 +1,4 @@
 #include "./pedersen_note.hpp"
-
-#include "../hash/pedersen.hpp"
 
 #include "../../bool/bool.hpp"
 #include "../../field/field.hpp"
@@ -152,27 +150,18 @@
     return result;
 }
 
-<<<<<<< HEAD
-
-public_note encrypt_note(const private_note& plaintext)
-=======
 note compute_commitment(const field_t<waffle::TurboComposer>& view_key, const uint<waffle::TurboComposer, uint32_t>& value)
->>>>>>> c9a19e1e
 {
     typedef field_t<waffle::TurboComposer> field_t;
 
-    waffle::TurboComposer* context = plaintext.value.get_context();
+    waffle::TurboComposer* context = value.get_context();
 
-<<<<<<< HEAD
-    field_t k = static_cast<uint<waffle::TurboComposer>>(plaintext.value);
-=======
     field_t k = static_cast<uint<waffle::TurboComposer, uint32_t>>(value);
->>>>>>> c9a19e1e
     
     note_triple p_1 = fixed_base_scalar_mul<32>(k, 0);
-    note_triple p_2 = fixed_base_scalar_mul<250>(plaintext.secret, 1);
+    note_triple p_2 = fixed_base_scalar_mul<250>(view_key, 1);
 
-    context->assert_equal(p_2.scalar.witness_index, plaintext.secret.witness_index);
+    context->assert_equal(p_2.scalar.witness_index, view_key.witness_index);
 
     // if k = 0, then k * inv - 1 != 0
     // k * inv - (1 - is_zero)
@@ -195,17 +184,11 @@
 
     field_t x_4 = (p_2.base.x - x_3) * is_zero + x_3;
     field_t y_4 = (p_2.base.y - y_3) * is_zero + y_3;
+    x_4 = x_4.normalize();
+    y_4 = y_4.normalize();
 
-    point p_3 = pedersen::compress_to_point(plaintext.owner.x, plaintext.owner.y);
-
-    field_t lambda_out = (p_3.y - y_4) / (p_3.x - x_4);
-    field_t x_out = (lambda_out * lambda_out) - (p_3.x + x_4);
-    field_t y_out = lambda_out * (x_4 - x_out) - y_4;
-    x_out = x_out.normalize();
-    y_out = y_out.normalize();
-
-    public_note ciphertext{{ x_out, y_out }};
-    return ciphertext;
+    note result{{ x_4, y_4 }};
+    return result;
 }
 
 template note_triple fixed_base_scalar_mul<32>(const field_t<waffle::TurboComposer>& in, const size_t generator_index);
