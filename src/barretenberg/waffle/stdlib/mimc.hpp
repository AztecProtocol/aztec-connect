--- conflicted
+++ resolved
@@ -2,32 +2,26 @@
 
 #include <vector>
 
-namespace waffle
-{
-    class StandardComposer;
-    class MiMCComposer;
-}
+namespace waffle {
+class StandardComposer;
+class MiMCComposer;
+} // namespace waffle
 
 namespace plonk {
 namespace stdlib {
 
-<<<<<<< HEAD
-inline field_t<waffle::MiMCComposer> mimc_block_cipher(field_t<waffle::MiMCComposer> input,
-                                                       field_t<waffle::MiMCComposer> k_in);
-=======
 template <typename ComposerContext> class field_t;
 
-field_t<waffle::MiMCComposer> mimc_block_cipher(field_t<waffle::MiMCComposer>& input,
-                                                field_t<waffle::MiMCComposer>& k_in);
->>>>>>> b99e23eb
+field_t<waffle::MiMCComposer> mimc_block_cipher(field_t<waffle::MiMCComposer> input,
+                                                field_t<waffle::MiMCComposer> k_in);
 
-inline field_t<waffle::StandardComposer> mimc_block_cipher(field_t<waffle::StandardComposer> input,
-                                                           field_t<waffle::StandardComposer> k_in);
+field_t<waffle::StandardComposer> mimc_block_cipher(field_t<waffle::StandardComposer> input,
+                                                    field_t<waffle::StandardComposer> k_in);
 
 template <typename Composer> field_t<Composer> mimc7(std::vector<field_t<Composer>> const& inputs);
 
-extern template field_t<waffle::StandardComposer> mimc7(std::vector<field_t<waffle::StandardComposer>>& inputs);
-extern template field_t<waffle::MiMCComposer> mimc7(std::vector<field_t<waffle::MiMCComposer>>& inputs);
+extern template field_t<waffle::StandardComposer> mimc7(std::vector<field_t<waffle::StandardComposer>> const& inputs);
+extern template field_t<waffle::MiMCComposer> mimc7(std::vector<field_t<waffle::MiMCComposer>> const& inputs);
 
 } // namespace stdlib
 } // namespace plonk