#include "leveldb_store.hpp"
#include "../int_utils.hpp"
#include "hash.hpp"
#include <iostream>
#include <sstream>

namespace plonk {
namespace stdlib {
namespace merkle_tree {

using namespace int_utils;

namespace {
barretenberg::fr from_string(std::string const& data, size_t offset = 0)
{
    barretenberg::fr result;
    std::copy(data.data() + offset, data.data() + offset + sizeof(barretenberg::fr), (char*)result.data);
    return result;
}
} // namespace

LevelDbStore::LevelDbStore(std::string const& db_path, size_t depth)
    : depth_(depth)
{
    ASSERT(depth_ >= 1 && depth <= 128);
    zero_hashes_.resize(depth);

    leveldb::DB* db;
    leveldb::Options options;
    options.create_if_missing = true;
    options.compression = leveldb::kNoCompression;
    leveldb::Status status = leveldb::DB::Open(options, db_path, &db);
    ASSERT(status.ok());
    db_.reset(db);
    tx_.reset(new leveldb_tx(*db_));

    // Compute the zero values at each layer.
    auto current = hash_value_native(std::string(LEAF_BYTES, 0));
    for (size_t i = 0; i < depth; ++i) {
        zero_hashes_[i] = current;
        // std::cout << "zero hash level " << i << ": " << current << std::endl;
        current = compress_native({ current, current });
    }

    std::string root;
    status = db->Get(leveldb::ReadOptions(), "root", &root);
    root_ = status.ok() ? from_string(root) : current;

    std::string size;
    status = db->Get(leveldb::ReadOptions(), "size", &size);
    size_ = status.ok() ? ntohll(*reinterpret_cast<uint64_t*>(size.data())) : 0ULL;
}

barretenberg::fr LevelDbStore::root() const
{
    return root_;
}

size_t LevelDbStore::size() const
{
    return size_;
}

fr_hash_path LevelDbStore::get_hash_path(index_t index)
{
    fr_hash_path path(depth_);

    std::string data;
    auto status = tx_->Get(leveldb::Slice((char*)&root_, 32), &data);

    for (size_t i = depth_ - 1; i < depth_; --i) {
        if (!status.ok()) {
            // This is an empty subtree. Fill in zero value.
            path[i] = std::make_pair(zero_hashes_[i], zero_hashes_[i]);
            continue;
        }

        if (data.size() == 64) {
            // This is a regular node with left and right trees. Descend according to index path.
            auto left = from_string(data, 0);
            auto right = from_string(data, 32);
            path[i] = std::make_pair(left, right);
            bool is_right = (index >> i) & 0x1;
            status = tx_->Get(data.substr(is_right ? 32 : 0, 32), &data);
        } else {
            // This is a stump. The hash path can be fully restored from this node.
            index_t element_index = *(index_t*)(data.data() + 32);
<<<<<<< HEAD
            fr current = from_string(data, 0);
            for (size_t j = 0; j <= i; ++j) {
                bool is_right = (element_index >> j) & 0x1;
                if (is_right) {
                    path[j] = std::make_pair(zero_hashes_[j], current);
                } else {
                    path[j] = std::make_pair(current, zero_hashes_[j]);
=======
            fr::field_t current = from_string(data, 0);
            index_t diff = element_index ^ keep_n_lsb(index, i + 1);

            // std::cout << "ghp hit stump height:" << i << " element_index:" << (uint64_t)element_index
            //           << " index:" << (uint64_t)index << " diff:" << (uint64_t)diff << std::endl;

            if (diff < 2) {
                for (size_t j = 0; j <= i; ++j) {
                    bool is_right = (element_index >> j) & 0x1;
                    if (is_right) {
                        path[j] = std::make_pair(zero_hashes_[j], current);
                    } else {
                        path[j] = std::make_pair(current, zero_hashes_[j]);
                    }
                    current = compress_native({ path[j].first, path[j].second });
                }
            } else {
                size_t common_bits = count_leading_zeros(diff);
                size_t ignored_bits = sizeof(index_t) * 8 - i;
                size_t common_height = i - (common_bits - ignored_bits) - 1;

                // std::cout << "ghp diff:" << (uint64_t)diff << " ch:" << common_height << std::endl;

                for (size_t j = 0; j < common_height; ++j) {
                    path[j] = std::make_pair(zero_hashes_[j], zero_hashes_[j]);
                }
                current = compute_zero_path_hash(common_height, element_index, current);
                for (size_t j = common_height; j <= i; ++j) {
                    bool is_right = (element_index >> j) & 0x1;
                    if (is_right) {
                        path[j] = std::make_pair(zero_hashes_[j], current);
                    } else {
                        path[j] = std::make_pair(current, zero_hashes_[j]);
                    }
                    current = compress_native({ path[j].first, path[j].second });
>>>>>>> 449a7049
                }
            }
            break;
        }
    }

    return path;
}

LevelDbStore::value_t LevelDbStore::get_element(index_t index)
{
    fr leaf = get_element(root_, index, depth_);
    std::string data;
    auto status = tx_->Get(leveldb::Slice((char*)&leaf, 32), &data);
    return status.ok() ? data : std::string(64, 0);
}

fr LevelDbStore::get_element(fr const& root, index_t index, size_t height)
{
    // std::cout << "get_element root:" << root << " index:" << (uint64_t)index << " height:" << height << std::endl;
    if (height == 0) {
        return root;
    }

    std::string data;
    auto status = tx_->Get(leveldb::Slice((char*)&root, 32), &data);

    if (!status.ok()) {
        return zero_hashes_[0];
    }

    if (data.size() != 64) {
        index_t existing_index = *(index_t*)(data.data() + 32);
<<<<<<< HEAD
        fr existing_value = from_string(data, 0);
        return (existing_index == index) ? existing_value : zero_hashes_[0];
    } else {
        bool is_right = (index >> (height - 1)) & 0x1;
        fr subtree_root = from_string(data, is_right ? 32 : 0);
        return get_element(subtree_root, index, height - 1);
=======
        fr::field_t existing_value = from_string(data, 0);
        // std::cout << "get_element stump existing_index:" << (uint64_t)existing_index << " index:" << (uint64_t)index
        //           << std::endl;
        return (existing_index == index) ? existing_value : zero_hashes_[0];
    } else {
        bool is_right = (index >> (height - 1)) & 0x1;
        // std::cout << "get_element reg is_right:" << is_right << std::endl;
        fr::field_t subtree_root = from_string(data, is_right ? 32 : 0);
        return get_element(subtree_root, keep_n_lsb(index, height - 1), height - 1);
>>>>>>> 449a7049
    }
}

void LevelDbStore::update_element(index_t index, value_t const& value)
{
    fr::field_t sha_leaf = hash_value_native(value);

    auto new_root = update_element(root_, sha_leaf, index, depth_);

    root_ = new_root;
    tx_->Put(leveldb::Slice((char*)&sha_leaf, 32), value);
    tx_->Put("root", leveldb::Slice((char*)&root_, 32));
    uint64_t new_size = htonll(size_);
    tx_->Put("size", leveldb::Slice((char*)&new_size, sizeof(new_size)));
}

void LevelDbStore::commit()
{
    leveldb::WriteBatch batch;
<<<<<<< HEAD
    fr sha_leaf = sha256(value);
    batch.Put(leveldb::Slice((char*)&sha_leaf, 32), value);
    root_ = update_element(root_, sha_leaf, index, depth_, batch);
=======
    tx_->populate_write_batch(batch);
>>>>>>> 449a7049
    db_->Write(leveldb::WriteOptions(), &batch);
    tx_.reset(new leveldb_tx(*db_));
}

void LevelDbStore::rollback()
{
    tx_.reset(new leveldb_tx(*db_));

    std::string root;
    leveldb::Status status = db_->Get(leveldb::ReadOptions(), "root", &root);
    root_ = status.ok() ? from_string(root) : compress_native({ zero_hashes_.back(), zero_hashes_.back() });

    std::string size;
    status = db_->Get(leveldb::ReadOptions(), "size", &size);
    size_ = status.ok() ? ntohll(*reinterpret_cast<uint64_t*>(size.data())) : 0ULL;
}

<<<<<<< HEAD
fr LevelDbStore::binary_put(
    index_t a_index, fr const& a, fr const& b, size_t height, leveldb::WriteBatch& batch)
=======
fr::field_t LevelDbStore::binary_put(index_t a_index, fr::field_t const& a, fr::field_t const& b, size_t height)
>>>>>>> 449a7049
{
    bool a_is_right = (a_index >> (height - 1)) & 0x1;
    auto left = a_is_right ? b : a;
    auto right = a_is_right ? a : b;
    auto key = compress_native({ left, right });
    put(key, left, right);
    // std::cout << "BINARY PUT height: " << height << " key:" << key << " left:" << left << " right:" << right
    //<< std::endl;
    return key;
}

fr LevelDbStore::fork_stump(fr const& value1,
                                     index_t index1,
                                     fr const& value2,
                                     index_t index2,
                                     size_t height,
                                     size_t common_height)
{
    if (height == common_height) {
        if (height == 1) {
            // std::cout << "Stump forked into leaves." << std::endl;
            index1 = keep_n_lsb(index1, 1);
            index2 = keep_n_lsb(index2, 1);
            return binary_put(index1, value1, value2, height);
        } else {
            size_t stump_height = height - 1;
            index_t stump1_index = keep_n_lsb(index1, stump_height);
            index_t stump2_index = keep_n_lsb(index2, stump_height);
            // std::cout << "Stump forked into two at height " << stump_height << " index1 " << (uint64_t)index1
            //           << " index2 " << (uint64_t)index2 << std::endl;
<<<<<<< HEAD
            fr stump1_hash = compute_zero_path_hash(stump_height, index1, value1);
            fr stump2_hash = compute_zero_path_hash(stump_height, index2, value2);
            put_stump(stump1_hash, index1, value1, batch);
            put_stump(stump2_hash, index2, value2, batch);
            return binary_put(index1, stump1_hash, stump2_hash, height, batch);
=======
            fr::field_t stump1_hash = compute_zero_path_hash(stump_height, stump1_index, value1);
            fr::field_t stump2_hash = compute_zero_path_hash(stump_height, stump2_index, value2);
            put_stump(stump1_hash, stump1_index, value1);
            put_stump(stump2_hash, stump2_index, value2);
            return binary_put(index1, stump1_hash, stump2_hash, height);
>>>>>>> 449a7049
        }
    } else {
        auto new_root = fork_stump(value1, index1, value2, index2, height - 1, common_height);
        // std::cout << "Stump branch hash at " << height << " " << new_root << " " << zero_hashes_[height] <<
        // std::endl;
        return binary_put(index1, new_root, zero_hashes_[height - 1], height);
    }
}

<<<<<<< HEAD
fr LevelDbStore::update_element(
    fr const& root, fr const& value, index_t index, size_t height, leveldb::WriteBatch& batch)
=======
fr::field_t LevelDbStore::update_element(fr::field_t const& root,
                                         fr::field_t const& value,
                                         index_t index,
                                         size_t height)
>>>>>>> 449a7049
{
    // std::cout << "update_element root:" << root << " value:" << value << " index:" << (uint64_t)index
    //           << " height:" << height << std::endl;
    if (height == 0) {
        return value;
    }

    std::string data;
    auto status = tx_->Get(leveldb::Slice((char*)&root, 32), &data);

    if (!status.ok()) {
        // std::cout << "Adding new stump at height " << height << std::endl;
<<<<<<< HEAD
        fr key = compute_zero_path_hash(height, index, value);
        put_stump(key, index, value, batch);
=======
        fr::field_t key = compute_zero_path_hash(height, index, value);
        put_stump(key, index, value);
        size_ += 1;
>>>>>>> 449a7049
        return key;
    }

    // std::cout << "got data of size " << data.size() << std::endl;
    if (data.size() < 64) {
        // We've come across a stump.
        index_t existing_index = *(index_t*)(data.data() + 32);

        if (existing_index == index) {
            // We are updating the stumps element. Easy update.
<<<<<<< HEAD
            // std::cout << "Updating existing stump element at index " << index << std::endl;
            fr new_hash = compute_zero_path_hash(height, index, value);
            put_stump(new_hash, existing_index, value, batch);
            return new_hash;
        }

        fr existing_value = from_string(data, 0);
        size_t common_bits = count_leading_zeros(keep_n_lsb(existing_index, height) ^ keep_n_lsb(index, height));
=======
            // std::cout << "Updating existing stump element at index " << (uint64_t)index << std::endl;
            fr::field_t new_hash = compute_zero_path_hash(height, index, value);
            put_stump(new_hash, existing_index, value);
            return new_hash;
        }

        fr::field_t existing_value = from_string(data, 0);
        size_t common_bits = count_leading_zeros(existing_index ^ index);
>>>>>>> 449a7049
        size_t ignored_bits = sizeof(index_t) * 8 - height;
        size_t common_height = height - (common_bits - ignored_bits);
        // std::cout << height << " common_bits:" << common_bits << " ignored_bits:" << ignored_bits
        //           << " existing_index:" << (uint64_t)existing_index << " index:" << (uint64_t)index
        //           << " common_height:" << common_height << std::endl;

        size_ += 1;
        return fork_stump(existing_value, existing_index, value, index, height, common_height);
    } else {
        bool is_right = (index >> (height - 1)) & 0x1;
<<<<<<< HEAD
        // std::cout << "is_right:" << is_right << std::endl;
        fr subtree_root = from_string(data, is_right ? 32 : 0);
        subtree_root = update_element(subtree_root, value, index, height - 1, batch);
=======
        // std::cout << "Normal node is_right:" << is_right << std::endl;
        fr::field_t subtree_root = from_string(data, is_right ? 32 : 0);
        subtree_root = update_element(subtree_root, value, keep_n_lsb(index, height - 1), height - 1);
>>>>>>> 449a7049
        auto left = from_string(data, 0);
        auto right = from_string(data, 32);
        if (is_right) {
            right = subtree_root;
        } else {
            left = subtree_root;
        }
        auto new_root = compress_native({ left, right });
        put(new_root, left, right);
        // TODO: Perhaps delete old node?
        return new_root;
    }
}

fr LevelDbStore::compute_zero_path_hash(size_t height, index_t index, fr const& value)
{
    fr current = value;
    for (size_t i = 0; i < height; ++i) {
        bool is_right = (index >> i) & 0x1;
        fr left, right;
        if (is_right) {
            left = zero_hashes_[i];
            right = current;
        } else {
            right = zero_hashes_[i];
            left = current;
        }
        current = compress_native({ is_right ? zero_hashes_[i] : current, is_right ? current : zero_hashes_[i] });
    }
    return current;
}

<<<<<<< HEAD
void LevelDbStore::put(fr const& key,
                       fr const& left,
                       fr const& right,
                       leveldb::WriteBatch& batch)
=======
void LevelDbStore::put(fr::field_t const& key, fr::field_t const& left, fr::field_t const& right)
>>>>>>> 449a7049
{
    std::ostringstream os;
    os.write((char*)left.data, 32);
    os.write((char*)right.data, 32);
    tx_->Put(leveldb::Slice((char*)key.data, 32), os.str());
    // std::cout << "PUT key:" << key << " left:" << left << " right:" << right << std::endl;
}

<<<<<<< HEAD
void LevelDbStore::put_stump(fr const& key,
                             index_t index,
                             fr const& value,
                             leveldb::WriteBatch& batch)
=======
void LevelDbStore::put_stump(fr::field_t const& key, index_t index, fr::field_t const& value)
>>>>>>> 449a7049
{
    std::ostringstream os;
    os.write((char*)value.data, 32);
    os.write((char*)&index, sizeof(index_t));
    tx_->Put(leveldb::Slice((char*)key.data, 32), os.str());
    // std::cout << "PUT STUMP key:" << key << " index:" << (uint64_t)index << " value:" << value << std::endl;
}

} // namespace merkle_tree
} // namespace stdlib
} // namespace plonk<|MERGE_RESOLUTION|>--- conflicted
+++ resolved
@@ -85,16 +85,7 @@
         } else {
             // This is a stump. The hash path can be fully restored from this node.
             index_t element_index = *(index_t*)(data.data() + 32);
-<<<<<<< HEAD
             fr current = from_string(data, 0);
-            for (size_t j = 0; j <= i; ++j) {
-                bool is_right = (element_index >> j) & 0x1;
-                if (is_right) {
-                    path[j] = std::make_pair(zero_hashes_[j], current);
-                } else {
-                    path[j] = std::make_pair(current, zero_hashes_[j]);
-=======
-            fr::field_t current = from_string(data, 0);
             index_t diff = element_index ^ keep_n_lsb(index, i + 1);
 
             // std::cout << "ghp hit stump height:" << i << " element_index:" << (uint64_t)element_index
@@ -129,7 +120,6 @@
                         path[j] = std::make_pair(current, zero_hashes_[j]);
                     }
                     current = compress_native({ path[j].first, path[j].second });
->>>>>>> 449a7049
                 }
             }
             break;
@@ -163,30 +153,21 @@
 
     if (data.size() != 64) {
         index_t existing_index = *(index_t*)(data.data() + 32);
-<<<<<<< HEAD
         fr existing_value = from_string(data, 0);
-        return (existing_index == index) ? existing_value : zero_hashes_[0];
-    } else {
-        bool is_right = (index >> (height - 1)) & 0x1;
-        fr subtree_root = from_string(data, is_right ? 32 : 0);
-        return get_element(subtree_root, index, height - 1);
-=======
-        fr::field_t existing_value = from_string(data, 0);
         // std::cout << "get_element stump existing_index:" << (uint64_t)existing_index << " index:" << (uint64_t)index
         //           << std::endl;
         return (existing_index == index) ? existing_value : zero_hashes_[0];
     } else {
         bool is_right = (index >> (height - 1)) & 0x1;
         // std::cout << "get_element reg is_right:" << is_right << std::endl;
-        fr::field_t subtree_root = from_string(data, is_right ? 32 : 0);
+        fr subtree_root = from_string(data, is_right ? 32 : 0);
         return get_element(subtree_root, keep_n_lsb(index, height - 1), height - 1);
->>>>>>> 449a7049
     }
 }
 
 void LevelDbStore::update_element(index_t index, value_t const& value)
 {
-    fr::field_t sha_leaf = hash_value_native(value);
+    fr sha_leaf = hash_value_native(value);
 
     auto new_root = update_element(root_, sha_leaf, index, depth_);
 
@@ -200,13 +181,7 @@
 void LevelDbStore::commit()
 {
     leveldb::WriteBatch batch;
-<<<<<<< HEAD
-    fr sha_leaf = sha256(value);
-    batch.Put(leveldb::Slice((char*)&sha_leaf, 32), value);
-    root_ = update_element(root_, sha_leaf, index, depth_, batch);
-=======
     tx_->populate_write_batch(batch);
->>>>>>> 449a7049
     db_->Write(leveldb::WriteOptions(), &batch);
     tx_.reset(new leveldb_tx(*db_));
 }
@@ -224,12 +199,7 @@
     size_ = status.ok() ? ntohll(*reinterpret_cast<uint64_t*>(size.data())) : 0ULL;
 }
 
-<<<<<<< HEAD
-fr LevelDbStore::binary_put(
-    index_t a_index, fr const& a, fr const& b, size_t height, leveldb::WriteBatch& batch)
-=======
-fr::field_t LevelDbStore::binary_put(index_t a_index, fr::field_t const& a, fr::field_t const& b, size_t height)
->>>>>>> 449a7049
+fr LevelDbStore::binary_put(index_t a_index, fr const& a, fr const& b, size_t height)
 {
     bool a_is_right = (a_index >> (height - 1)) & 0x1;
     auto left = a_is_right ? b : a;
@@ -241,12 +211,8 @@
     return key;
 }
 
-fr LevelDbStore::fork_stump(fr const& value1,
-                                     index_t index1,
-                                     fr const& value2,
-                                     index_t index2,
-                                     size_t height,
-                                     size_t common_height)
+fr LevelDbStore::fork_stump(
+    fr const& value1, index_t index1, fr const& value2, index_t index2, size_t height, size_t common_height)
 {
     if (height == common_height) {
         if (height == 1) {
@@ -260,19 +226,11 @@
             index_t stump2_index = keep_n_lsb(index2, stump_height);
             // std::cout << "Stump forked into two at height " << stump_height << " index1 " << (uint64_t)index1
             //           << " index2 " << (uint64_t)index2 << std::endl;
-<<<<<<< HEAD
-            fr stump1_hash = compute_zero_path_hash(stump_height, index1, value1);
-            fr stump2_hash = compute_zero_path_hash(stump_height, index2, value2);
-            put_stump(stump1_hash, index1, value1, batch);
-            put_stump(stump2_hash, index2, value2, batch);
-            return binary_put(index1, stump1_hash, stump2_hash, height, batch);
-=======
-            fr::field_t stump1_hash = compute_zero_path_hash(stump_height, stump1_index, value1);
-            fr::field_t stump2_hash = compute_zero_path_hash(stump_height, stump2_index, value2);
+            fr stump1_hash = compute_zero_path_hash(stump_height, stump1_index, value1);
+            fr stump2_hash = compute_zero_path_hash(stump_height, stump2_index, value2);
             put_stump(stump1_hash, stump1_index, value1);
             put_stump(stump2_hash, stump2_index, value2);
             return binary_put(index1, stump1_hash, stump2_hash, height);
->>>>>>> 449a7049
         }
     } else {
         auto new_root = fork_stump(value1, index1, value2, index2, height - 1, common_height);
@@ -282,15 +240,7 @@
     }
 }
 
-<<<<<<< HEAD
-fr LevelDbStore::update_element(
-    fr const& root, fr const& value, index_t index, size_t height, leveldb::WriteBatch& batch)
-=======
-fr::field_t LevelDbStore::update_element(fr::field_t const& root,
-                                         fr::field_t const& value,
-                                         index_t index,
-                                         size_t height)
->>>>>>> 449a7049
+fr LevelDbStore::update_element(fr const& root, fr const& value, index_t index, size_t height)
 {
     // std::cout << "update_element root:" << root << " value:" << value << " index:" << (uint64_t)index
     //           << " height:" << height << std::endl;
@@ -303,14 +253,9 @@
 
     if (!status.ok()) {
         // std::cout << "Adding new stump at height " << height << std::endl;
-<<<<<<< HEAD
         fr key = compute_zero_path_hash(height, index, value);
-        put_stump(key, index, value, batch);
-=======
-        fr::field_t key = compute_zero_path_hash(height, index, value);
         put_stump(key, index, value);
         size_ += 1;
->>>>>>> 449a7049
         return key;
     }
 
@@ -321,25 +266,14 @@
 
         if (existing_index == index) {
             // We are updating the stumps element. Easy update.
-<<<<<<< HEAD
-            // std::cout << "Updating existing stump element at index " << index << std::endl;
+            // std::cout << "Updating existing stump element at index " << (uint64_t)index << std::endl;
             fr new_hash = compute_zero_path_hash(height, index, value);
-            put_stump(new_hash, existing_index, value, batch);
-            return new_hash;
-        }
-
-        fr existing_value = from_string(data, 0);
-        size_t common_bits = count_leading_zeros(keep_n_lsb(existing_index, height) ^ keep_n_lsb(index, height));
-=======
-            // std::cout << "Updating existing stump element at index " << (uint64_t)index << std::endl;
-            fr::field_t new_hash = compute_zero_path_hash(height, index, value);
             put_stump(new_hash, existing_index, value);
             return new_hash;
         }
 
-        fr::field_t existing_value = from_string(data, 0);
+        fr existing_value = from_string(data, 0);
         size_t common_bits = count_leading_zeros(existing_index ^ index);
->>>>>>> 449a7049
         size_t ignored_bits = sizeof(index_t) * 8 - height;
         size_t common_height = height - (common_bits - ignored_bits);
         // std::cout << height << " common_bits:" << common_bits << " ignored_bits:" << ignored_bits
@@ -350,15 +284,9 @@
         return fork_stump(existing_value, existing_index, value, index, height, common_height);
     } else {
         bool is_right = (index >> (height - 1)) & 0x1;
-<<<<<<< HEAD
-        // std::cout << "is_right:" << is_right << std::endl;
+        // std::cout << "Normal node is_right:" << is_right << std::endl;
         fr subtree_root = from_string(data, is_right ? 32 : 0);
-        subtree_root = update_element(subtree_root, value, index, height - 1, batch);
-=======
-        // std::cout << "Normal node is_right:" << is_right << std::endl;
-        fr::field_t subtree_root = from_string(data, is_right ? 32 : 0);
         subtree_root = update_element(subtree_root, value, keep_n_lsb(index, height - 1), height - 1);
->>>>>>> 449a7049
         auto left = from_string(data, 0);
         auto right = from_string(data, 32);
         if (is_right) {
@@ -391,14 +319,7 @@
     return current;
 }
 
-<<<<<<< HEAD
-void LevelDbStore::put(fr const& key,
-                       fr const& left,
-                       fr const& right,
-                       leveldb::WriteBatch& batch)
-=======
-void LevelDbStore::put(fr::field_t const& key, fr::field_t const& left, fr::field_t const& right)
->>>>>>> 449a7049
+void LevelDbStore::put(fr const& key, fr const& left, fr const& right)
 {
     std::ostringstream os;
     os.write((char*)left.data, 32);
@@ -407,14 +328,7 @@
     // std::cout << "PUT key:" << key << " left:" << left << " right:" << right << std::endl;
 }
 
-<<<<<<< HEAD
-void LevelDbStore::put_stump(fr const& key,
-                             index_t index,
-                             fr const& value,
-                             leveldb::WriteBatch& batch)
-=======
-void LevelDbStore::put_stump(fr::field_t const& key, index_t index, fr::field_t const& value)
->>>>>>> 449a7049
+void LevelDbStore::put_stump(fr const& key, index_t index, fr const& value)
 {
     std::ostringstream os;
     os.write((char*)value.data, 32);
