#pragma once
#include "../field/field.hpp"
#include "hash_path.hpp"
#include "leveldb_tx.hpp"
#include <leveldb/db.h>
#include <leveldb/write_batch.h>

namespace plonk {
namespace stdlib {
namespace merkle_tree {

using namespace barretenberg;

class LevelDbStore {
  public:
    typedef uint128_t index_t;
    typedef std::string value_t;

    LevelDbStore(std::string const& path, size_t depth);
    LevelDbStore(LevelDbStore const& other) = delete;
    LevelDbStore(LevelDbStore&& other) = default;

    fr_hash_path get_hash_path(index_t index);

    void update_element(index_t index, value_t const& value);

    value_t get_element(index_t index);

    fr root() const;

    size_t depth() const { return depth_; }

    size_t size() const;

    void commit();

    void rollback();

  private:
<<<<<<< HEAD
    fr update_element(
        fr const& root, fr const& value, index_t index, size_t height, leveldb::WriteBatch& batch);
=======
    fr::field_t update_element(fr::field_t const& root, fr::field_t const& value, index_t index, size_t height);
>>>>>>> 449a7049

    fr get_element(fr const& root, index_t index, size_t height);

    fr compute_zero_path_hash(size_t height, index_t index, fr const& value);

<<<<<<< HEAD
    fr binary_put(
        index_t a_index, fr const& a, fr const& b, size_t height, leveldb::WriteBatch& batch);
=======
    fr::field_t binary_put(index_t a_index, fr::field_t const& a, fr::field_t const& b, size_t height);
>>>>>>> 449a7049

    fr fork_stump(fr const& value1,
                           index_t index1,
                           fr const& value2,
                           index_t index2,
                           size_t height,
                           size_t stump_height);

<<<<<<< HEAD
    void put(fr const& key, fr const& left, fr const& right, leveldb::WriteBatch& batch);

    void put_stump(fr const& key, index_t index, fr const& value, leveldb::WriteBatch& batch);
=======
    void put(fr::field_t const& key, fr::field_t const& left, fr::field_t const& right);

    void put_stump(fr::field_t const& key, index_t index, fr::field_t const& value);
>>>>>>> 449a7049

  private:
    static constexpr size_t LEAF_BYTES = 64;
    std::unique_ptr<leveldb::DB> db_;
<<<<<<< HEAD
    std::vector<fr> zero_hashes_;
    size_t depth_;
    size_t total_size_;
    fr root_;
=======
    std::unique_ptr<leveldb_tx> tx_;
    std::vector<fr::field_t> zero_hashes_;
    size_t depth_;
    size_t size_;
    fr::field_t root_;
>>>>>>> 449a7049
};

} // namespace merkle_tree
} // namespace stdlib
} // namespace plonk<|MERGE_RESOLUTION|>--- conflicted
+++ resolved
@@ -37,23 +37,13 @@
     void rollback();
 
   private:
-<<<<<<< HEAD
-    fr update_element(
-        fr const& root, fr const& value, index_t index, size_t height, leveldb::WriteBatch& batch);
-=======
-    fr::field_t update_element(fr::field_t const& root, fr::field_t const& value, index_t index, size_t height);
->>>>>>> 449a7049
+    fr update_element(fr const& root, fr const& value, index_t index, size_t height);
 
     fr get_element(fr const& root, index_t index, size_t height);
 
     fr compute_zero_path_hash(size_t height, index_t index, fr const& value);
 
-<<<<<<< HEAD
-    fr binary_put(
-        index_t a_index, fr const& a, fr const& b, size_t height, leveldb::WriteBatch& batch);
-=======
-    fr::field_t binary_put(index_t a_index, fr::field_t const& a, fr::field_t const& b, size_t height);
->>>>>>> 449a7049
+    fr binary_put(index_t a_index, fr const& a, fr const& b, size_t height);
 
     fr fork_stump(fr const& value1,
                            index_t index1,
@@ -62,31 +52,18 @@
                            size_t height,
                            size_t stump_height);
 
-<<<<<<< HEAD
-    void put(fr const& key, fr const& left, fr const& right, leveldb::WriteBatch& batch);
+    void put(fr const& key, fr const& left, fr const& right);
 
-    void put_stump(fr const& key, index_t index, fr const& value, leveldb::WriteBatch& batch);
-=======
-    void put(fr::field_t const& key, fr::field_t const& left, fr::field_t const& right);
-
-    void put_stump(fr::field_t const& key, index_t index, fr::field_t const& value);
->>>>>>> 449a7049
+    void put_stump(fr const& key, index_t index, fr const& value);
 
   private:
     static constexpr size_t LEAF_BYTES = 64;
     std::unique_ptr<leveldb::DB> db_;
-<<<<<<< HEAD
+    std::unique_ptr<leveldb_tx> tx_;
     std::vector<fr> zero_hashes_;
     size_t depth_;
-    size_t total_size_;
+    size_t size_;
     fr root_;
-=======
-    std::unique_ptr<leveldb_tx> tx_;
-    std::vector<fr::field_t> zero_hashes_;
-    size_t depth_;
-    size_t size_;
-    fr::field_t root_;
->>>>>>> 449a7049
 };
 
 } // namespace merkle_tree
