--- conflicted
+++ resolved
@@ -3,173 +3,6 @@
 
 namespace plonk {
 namespace stdlib {
-
-<<<<<<< HEAD
-template <typename ComposerContext, typename Native> class uintW : public uint<ComposerContext> {
-  public:
-    uintW()
-        : uint<ComposerContext>(sizeof(Native) * 8, static_cast<uint64_t>(0))
-    {}
-
-    uintW(Native other)
-        : uint<ComposerContext>(sizeof(Native) * 8, other)
-    {}
-
-    uintW(ComposerContext* parent_context)
-        : uint<ComposerContext>(sizeof(Native) * 8, parent_context)
-    {}
-
-    uintW(const witness_t<ComposerContext>& value)
-        : uint<ComposerContext>(sizeof(Native) * 8, value)
-    {}
-
-    uintW(ComposerContext* parent_context, const Native value)
-        : uint<ComposerContext>(sizeof(Native) * 8, parent_context, value)
-    {}
-
-    uintW(ComposerContext* parent_context, const std::array<bool_t<ComposerContext>, sizeof(Native) * 8>& wires)
-        : uint<ComposerContext>(parent_context, std::vector<bool_t<ComposerContext>>(wires.begin(), wires.end()))
-    {}
-
-    uintW(const field_t<ComposerContext>& other)
-        : uint<ComposerContext>(sizeof(Native) * 8, other)
-    {}
-
-    uintW(const uint<ComposerContext>& other)
-        : uint<ComposerContext>(other)
-    {}
-
-    uintW(const byte_array<ComposerContext>& other)
-        : uint<ComposerContext>(other)
-    {}
-
-    uintW& operator=(const uintW& other)
-    {
-        uint<ComposerContext>::operator=(other);
-        return *this;
-    }
-
-    uintW operator+(const uintW& other) { return uint<ComposerContext>::operator+(other); }
-    uintW operator-(const uintW& other) { return uint<ComposerContext>::operator-(other); };
-    uintW operator*(const uintW& other) { return uint<ComposerContext>::operator*(other); };
-    uintW operator/(const uintW& other) { return uint<ComposerContext>::operator/(other); };
-    uintW operator%(const uintW& other) { return uint<ComposerContext>::operator%(other); };
-    uintW operator&(const uintW& other) { return uint<ComposerContext>::operator&(other); };
-    uintW operator|(const uintW& other) { return uint<ComposerContext>::operator|(other); };
-    uintW operator^(const uintW& other) { return uint<ComposerContext>::operator^(other); };
-    uintW operator~() { return uint<ComposerContext>::operator~(); };
-
-    uintW operator>>(const uint32_t const_shift) { return uint<ComposerContext>::operator>>(const_shift); };
-    uintW operator<<(const uint32_t const_shift) { return uint<ComposerContext>::operator<<(const_shift); };
-
-    uintW ror(const uint32_t const_rotation) { return uint<ComposerContext>::ror(const_rotation); };
-    uintW rol(const uint32_t const_rotation) { return uint<ComposerContext>::rol(const_rotation); };
-
-    /*
-        uint32 operator++();
-        uint32 operator--();
-        uintW operator+=(const uintW& other) { *this = operator+(other); };
-        uintW operator-=(const uintW& other) { *this = operator-(other); };
-        uintW operator*=(const uintW& other) { *this = operator*(other); };
-        uintW operator/=(const uintW& other) { *this = operator/(other); };
-        uintW operator%=(const uintW& other) { *this = operator%(other); };
-
-        uintW operator&=(const uintW& other) { *this = operator&(other); };
-        uintW operator^=(const uintW& other) { *this = operator^(other); };
-        uintW operator|=(const uintW& other) { *this = operator|(other); };
-
-        uintW operator>>=(const uintW& other) { *this = operator>>(other); };
-        uintW operator<<=(const uintW& other) { *this = operator<<(other); };
-    */
-    Native get_value() const { return static_cast<Native>(uint<ComposerContext>::get_value()); }
-};
-
-template <typename ComposerContext> using uint64 = uintW<ComposerContext, uint64_t>;
-
-template <typename ComposerContext> using uint32 = uintW<ComposerContext, uint32_t>;
-
-template <typename ComposerContext> using uint16 = uintW<ComposerContext, uint16_t>;
-
-template <typename ComposerContext> using uint8 = uintW<ComposerContext, uint8_t>;
-=======
-// template <typename ComposerContext, typename Native> class uintW : public uint<ComposerContext> {
-//   public:
-//     uintW()
-//         : uint<ComposerContext>(sizeof(Native) * 8, static_cast<uint64_t>(0))
-//     {}
-
-//     uintW(Native other)
-//         : uint<ComposerContext>(sizeof(Native) * 8, other)
-//     {}
-
-//     uintW(ComposerContext* parent_context)
-//         : uint<ComposerContext>(sizeof(Native) * 8, parent_context)
-//     {}
-
-//     uintW(const witness_t<ComposerContext>& value)
-//         : uint<ComposerContext>(sizeof(Native) * 8, value)
-//     {}
-
-//     uintW(ComposerContext* parent_context, const Native value)
-//         : uint<ComposerContext>(sizeof(Native) * 8, parent_context, value)
-//     {}
-
-//     uintW(ComposerContext* parent_context, const std::array<bool_t<ComposerContext>, sizeof(Native) * 8>& wires)
-//         : uint<ComposerContext>(parent_context, std::vector<bool_t<ComposerContext>>(wires.begin(), wires.end()))
-//     {}
-
-//     uintW(const field_t<ComposerContext>& other)
-//         : uint<ComposerContext>(sizeof(Native) * 8, other)
-//     {}
-
-//     uintW(const uint<ComposerContext>& other)
-//         : uint<ComposerContext>(other)
-//     {}
-
-//     uintW(const byte_array<ComposerContext>& other)
-//         : uint<ComposerContext>(other)
-//     {}
-
-//     uintW& operator=(const uintW& other)
-//     {
-//         uint<ComposerContext>::operator=(other);
-//         return *this;
-//     }
-
-//     uintW operator+(const uintW& other) { return uint<ComposerContext>::operator+(other); }
-//     uintW operator-(const uintW& other) { return uint<ComposerContext>::operator-(other); };
-//     uintW operator*(const uintW& other) { return uint<ComposerContext>::operator*(other); };
-//     uintW operator/(const uintW& other) { return uint<ComposerContext>::operator/(other); };
-//     uintW operator%(const uintW& other) { return uint<ComposerContext>::operator%(other); };
-//     uintW operator&(const uintW& other) { return uint<ComposerContext>::operator&(other); };
-//     uintW operator|(const uintW& other) { return uint<ComposerContext>::operator|(other); };
-//     uintW operator^(const uintW& other) { return uint<ComposerContext>::operator^(other); };
-//     uintW operator~() { return uint<ComposerContext>::operator~(); };
-
-//     uintW operator>>(const uint32_t const_shift) { return uint<ComposerContext>::operator>>(const_shift); };
-//     uintW operator<<(const uint32_t const_shift) { return uint<ComposerContext>::operator<<(const_shift); };
-
-//     uintW ror(const uint32_t const_rotation) { return uint<ComposerContext>::ror(const_rotation); };
-//     uintW rol(const uint32_t const_rotation) { return uint<ComposerContext>::rol(const_rotation); };
-
-//     /*
-//         uint32 operator++();
-//         uint32 operator--();
-//         uint32 operator+=(const uint32& other) { *this = operator+(other); };
-//         uint32 operator-=(const uint32& other) { *this = operator-(other); };
-//         uint32 operator*=(const uint32& other) { *this = operator*(other); };
-//         uint32 operator/=(const uint32& other) { *this = operator/(other); };
-//         uint32 operator%=(const uint32& other) { *this = operator%(other); };
-
-//         uint32 operator&=(const uint32& other) { *this = operator&(other); };
-//         uint32 operator^=(const uint32& other) { *this = operator^(other); };
-//         uint32 operator|=(const uint32& other) { *this = operator|(other); };
-
-//         uint32 operator>>=(const uint32& other) { *this = operator>>(other); };
-//         uint32 operator<<=(const uint32& other) { *this = operator<<(other); };
-//     */
-//     Native get_value() const { return static_cast<Native>(uint<ComposerContext>::get_value()); }
-// };
 
 template <typename ComposerContext> using uint64 = uint<ComposerContext, uint64_t>;
 
@@ -178,7 +11,6 @@
 template <typename ComposerContext> using uint16 = uint<ComposerContext, uint16_t>;
 
 template <typename ComposerContext> using uint8 = uint<ComposerContext, uint8_t>;
->>>>>>> c9a19e1e
 
 } // namespace stdlib
 } // namespace plonk