#pragma once

#include <cstdint>

#include "../../fields/field.hpp"

namespace barretenberg
{
class FrParams
{
  public:
    static constexpr uint64_t modulus_0 = 0x43E1F593F0000001UL;
    static constexpr uint64_t modulus_1 = 0x2833E84879B97091UL;
    static constexpr uint64_t modulus_2 = 0xB85045B68181585DUL;
    static constexpr uint64_t modulus_3 = 0x30644E72E131A029UL;

    // negative modulus, in two's complement form (inverted + 1)
    static constexpr uint64_t not_modulus_0 = (~0x43E1F593F0000001UL) + 1;
    static constexpr uint64_t not_modulus_1 = ~0x2833E84879B97091UL;
    static constexpr uint64_t not_modulus_2 = ~0xB85045B68181585DUL;
    static constexpr uint64_t not_modulus_3 = ~0x30644E72E131A029UL;

    static constexpr uint64_t twice_modulus_0 = 0x87c3eb27e0000002UL;
    static constexpr uint64_t twice_modulus_1 = 0x5067d090f372e122UL;
    static constexpr uint64_t twice_modulus_2 = 0x70a08b6d0302b0baUL;
    static constexpr uint64_t twice_modulus_3 = 0x60c89ce5c2634053UL;

    static constexpr uint64_t twice_not_modulus_0 = (~0x87c3eb27e0000002UL) + 1;
    static constexpr uint64_t twice_not_modulus_1 = ~0x5067d090f372e122UL;
    static constexpr uint64_t twice_not_modulus_2 = ~0x70a08b6d0302b0baUL;
    static constexpr uint64_t twice_not_modulus_3 = ~0x60c89ce5c2634053UL;

    static constexpr uint64_t one_mont_0 = 0xac96341c4ffffffbUL;
    static constexpr uint64_t one_mont_1 = 0x36fc76959f60cd29UL;
    static constexpr uint64_t one_mont_2 = 0x666ea36f7879462eUL;
    static constexpr uint64_t one_mont_3 = 0xe0a77c19a07df2fUL;

    // TODO: add these in. Needed for pairings, which Fr isn't used for, but it's good to be consistent
    static constexpr uint64_t two_inv_0 = 0;
    static constexpr uint64_t two_inv_1 = 0;
    static constexpr uint64_t two_inv_2 = 0;
    static constexpr uint64_t two_inv_3 = 0;

    static constexpr uint64_t sqrt_exponent_0 = 0x50F87D64FC000000UL;
    static constexpr uint64_t sqrt_exponent_1 = 0x4A0CFA121E6E5C24UL;
    static constexpr uint64_t sqrt_exponent_2 = 0x6E14116DA0605617UL;
    static constexpr uint64_t sqrt_exponent_3 = 0xC19139CB84C680AUL;

    static constexpr uint64_t r_squared_0 = 0x1BB8E645AE216DA7UL;
    static constexpr uint64_t r_squared_1 = 0x53FE3AB1E35C59E3UL;
    static constexpr uint64_t r_squared_2 = 0x8C49833D53BB8085UL;
    static constexpr uint64_t r_squared_3 = 0x216D0B17F4E44A5UL;

    static constexpr uint64_t cube_root_0 = 0x93e7cede4a0329b3UL;
    static constexpr uint64_t cube_root_1 = 0x7d4fdca77a96c167UL;
    static constexpr uint64_t cube_root_2 = 0x8be4ba08b19a750aUL;
    static constexpr uint64_t cube_root_3 = 0x1cbd5653a5661c25UL;

    static constexpr uint64_t r_inv = 0xc2e1f593efffffffUL;

    static constexpr size_t primitive_root_log_size = 28;
    static constexpr uint64_t primitive_root_0 = 0x636e735580d13d9cUL;
    static constexpr uint64_t primitive_root_1 = 0xa22bf3742445ffd6UL;
    static constexpr uint64_t primitive_root_2 = 0x56452ac01eb203d8UL;
    static constexpr uint64_t primitive_root_3 = 0x1860ef942963f9e7UL;

    static constexpr uint64_t endo_g1_lo = 0x7a7bd9d4391eb18dUL;
    static constexpr uint64_t endo_g1_mid = 0x4ccef014a773d2cfUL;
    static constexpr uint64_t endo_g1_hi = 0x0000000000000002UL;
    static constexpr uint64_t endo_g2_lo = 0xd91d232ec7e0b3d7UL;
    static constexpr uint64_t endo_g2_mid = 0x0000000000000002UL;
    static constexpr uint64_t endo_minus_b1_lo = 0x8211bbeb7d4f1128UL;
    static constexpr uint64_t endo_minus_b1_mid = 0x6f4d8248eeb859fcUL;
    static constexpr uint64_t endo_b2_lo = 0x89d3256894d213e3UL;
    static constexpr uint64_t endo_b2_mid = 0UL;

    // 5, smallest quadratic non-residue
    static constexpr uint64_t multiplicative_generator_0 = 0x1b0d0ef99fffffe6UL;
    static constexpr uint64_t multiplicative_generator_1 = 0xeaba68a3a32a913fUL;
    static constexpr uint64_t multiplicative_generator_2 = 0x47d8eb76d8dd0689UL;
    static constexpr uint64_t multiplicative_generator_3 = 0x15d0085520f5bbc3UL;

    static constexpr uint64_t multiplicative_generator_inverse_0 = 0xd745397409999999UL;
    static constexpr uint64_t multiplicative_generator_inverse_1 = 0xb4ada7d483c3efa8UL;
    static constexpr uint64_t multiplicative_generator_inverse_2 = 0xc49ca2f8e57f3161UL;
    static constexpr uint64_t multiplicative_generator_inverse_3 = 0x162a3754ac156cb3UL;

    static constexpr uint64_t alternate_multiplicative_generator_0 = 0x3057819e4fffffdbUL;
    static constexpr uint64_t alternate_multiplicative_generator_1 = 0x307f6d866832bb01UL;
    static constexpr uint64_t alternate_multiplicative_generator_2 = 0x5c65ec9f484e3a89UL;
    static constexpr uint64_t alternate_multiplicative_generator_3 = 0x180a96573d3d9f8UL;

<<<<<<< HEAD
    static constexpr uint64_t r_inv = 0xc2e1f593efffffffUL;

    static constexpr uint64_t coset_generators_0[15]{ 0x1b0d0ef99fffffe6, 0xc7a34315efffffe1, 0x3057819e4fffffdb,
                                                      0xdcedb5ba9fffffd6, 0x8983e9d6efffffd1, 0x361a1df33fffffcc,
                                                      0x9ece5c7b9fffffc6, 0x4b649097efffffc1, 0xf7fac4b43fffffbc,
                                                      0x60af033c9fffffb6, 0x0d453758efffffb1, 0xb9db6b753fffffac,
                                                      0x66719f918fffffa7, 0xcf25de19efffffa1, 0x7bbc12363fffff9c };

    static constexpr uint64_t coset_generators_1[15]{ 0xeaba68a3a32a913f, 0x21b6df39428b5e68, 0x307f6d866832bb01,
                                                      0x677be41c0793882a, 0x9e785ab1a6f45554, 0xd574d1474655227e,
                                                      0xe43d5f946bfc7f16, 0x1b39d62a0b5d4c40, 0x52364cbfaabe1969,
                                                      0x60fedb0cd0657602, 0x97fb51a26fc6432c, 0xcef7c8380f271055,
                                                      0x05f43ecdae87dd7f, 0x14bccd1ad42f3a17, 0x4bb943b073900741 };

    static constexpr uint64_t coset_generators_2[15]{ 0x47d8eb76d8dd0689, 0xae478ee651564cb8, 0x5c65ec9f484e3a89,
                                                      0xc2d4900ec0c780b7, 0x2943337e3940c6e5, 0x8fb1d6edb1ba0d13,
                                                      0x3dd034a6a8b1fae4, 0xa43ed816212b4113, 0x0aad7b8599a48741,
                                                      0xb8cbd93e909c7512, 0x1f3a7cae0915bb40, 0x85a9201d818f016e,
                                                      0xec17c38cfa08479d, 0x9a362145f100356e, 0x00a4c4b569797b9c };

    static constexpr uint64_t coset_generators_3[15]{ 0x15d0085520f5bbc3, 0x23da8016bafd9af2, 0x0180a96573d3d9f8,
                                                      0x0f8b21270ddbb927, 0x1d9598e8a7e39857, 0x2ba010aa41eb7786,
                                                      0x094639f8fac1b68c, 0x1750b1ba94c995bb, 0x255b297c2ed174eb,
                                                      0x030152cae7a7b3f0, 0x110bca8c81af9320, 0x1f16424e1bb7724f,
                                                      0x2d20ba0fb5bf517e, 0x0ac6e35e6e959084, 0x18d15b20089d6fb4 };
=======
    // smallest Q such that Q * 2^{s} = (p - 1)
    static constexpr uint64_t Q_minus_one_over_two_0 = 0xCDCB848A1F0FAC9FUL;
    static constexpr uint64_t Q_minus_one_over_two_1 = 0x0C0AC2E9419F4243UL;
    static constexpr uint64_t Q_minus_one_over_two_2 = 0x098D014DC2822DB4UL;
    static constexpr uint64_t Q_minus_one_over_two_3 = 0x183227397UL;
>>>>>>> 7fdf177e
    };

typedef field<FrParams> fr;
} // namespace barretenberg<|MERGE_RESOLUTION|>--- conflicted
+++ resolved
@@ -90,7 +90,6 @@
     static constexpr uint64_t alternate_multiplicative_generator_2 = 0x5c65ec9f484e3a89UL;
     static constexpr uint64_t alternate_multiplicative_generator_3 = 0x180a96573d3d9f8UL;
 
-<<<<<<< HEAD
     static constexpr uint64_t r_inv = 0xc2e1f593efffffffUL;
 
     static constexpr uint64_t coset_generators_0[15]{ 0x1b0d0ef99fffffe6, 0xc7a34315efffffe1, 0x3057819e4fffffdb,
@@ -116,13 +115,11 @@
                                                       0x094639f8fac1b68c, 0x1750b1ba94c995bb, 0x255b297c2ed174eb,
                                                       0x030152cae7a7b3f0, 0x110bca8c81af9320, 0x1f16424e1bb7724f,
                                                       0x2d20ba0fb5bf517e, 0x0ac6e35e6e959084, 0x18d15b20089d6fb4 };
-=======
     // smallest Q such that Q * 2^{s} = (p - 1)
     static constexpr uint64_t Q_minus_one_over_two_0 = 0xCDCB848A1F0FAC9FUL;
     static constexpr uint64_t Q_minus_one_over_two_1 = 0x0C0AC2E9419F4243UL;
     static constexpr uint64_t Q_minus_one_over_two_2 = 0x098D014DC2822DB4UL;
     static constexpr uint64_t Q_minus_one_over_two_3 = 0x183227397UL;
->>>>>>> 7fdf177e
     };
 
 typedef field<FrParams> fr;
