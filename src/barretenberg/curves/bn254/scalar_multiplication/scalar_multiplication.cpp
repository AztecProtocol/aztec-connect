--- conflicted
+++ resolved
@@ -20,7 +20,6 @@
 
 namespace barretenberg {
 namespace scalar_multiplication {
-
 
 void generate_pippenger_point_table(g1::affine_element* points, g1::affine_element* table, size_t num_points)
 {
@@ -200,15 +199,6 @@
             }
         }
     }
-<<<<<<< HEAD
-    //     time_end = std::chrono::steady_clock::now();
-    //      diff = std::chrono::duration_cast<std::chrono::microseconds>(time_end - time_start);
-    //        if (num_points > 100000)
-    //     {
-    //    std::cout << "reverse run time: " << diff.count() << "us" << std::endl;
-    //     }
-=======
->>>>>>> b99e23eb
 }
 
 /**
@@ -386,10 +376,10 @@
     return result;
 }
 
-
 // TODO: this is a lot of code duplication, need to fix that once the method has stabilized
 template <size_t num_points>
-inline g1::element unsafe_scalar_multiplication_internal(multiplication_runtime_state& state, g1::affine_element* points)
+inline g1::element unsafe_scalar_multiplication_internal(multiplication_runtime_state& state,
+                                                         g1::affine_element* points)
 {
     constexpr size_t num_rounds = get_num_rounds(num_points);
 #ifndef NO_MULTITHREADING
@@ -401,7 +391,6 @@
     const size_t num_points_per_thread = num_points / num_threads; // assume a power of 2
 
     g1::element* thread_accumulators = static_cast<g1::element*>(aligned_alloc(64, num_threads * sizeof(g1::element)));
-
 
 #ifndef NO_MULTITHREADING
 #pragma omp parallel for
@@ -496,7 +485,6 @@
     return result;
 }
 
-
 template <size_t num_initial_points>
 inline g1::element pippenger_unsafe_internal(g1::affine_element* points, fr::field_t* scalars)
 {
@@ -618,17 +606,17 @@
  * It's pippenger! But this one has go-faster stripes and a prediliction for questionable life choices.
  * We use affine-addition formula in this method, which paradoxically is ~45% faster than the mixed addition formulae.
  * See `scalar_multiplication.cpp` for a more detailed description.
- * 
+ *
  * It's...unsafe, because we assume that the incomplete addition formula exceptions are not triggered.
  * We don't bother to check for this to avoid conditional branches in a critical section of our code.
  * This is fine for situations where your bases are linearly independent (i.e. KZG10 polynomial commitments),
  * because triggering the incomplete addition exceptions is about as hard as solving the disrete log problem.
- * 
+ *
  * This is ok for the prover, but GIANT RED CLAXON WARNINGS FOR THE VERIFIER
  * Don't use this in a verification algorithm! That would be a really bad idea.
- * Unless you're a malicious adversary, then it would be a great idea! 
- * 
- **/ 
+ * Unless you're a malicious adversary, then it would be a great idea!
+ *
+ **/
 g1::element pippenger_unsafe(fr::field_t* scalars, g1::affine_element* points, const size_t num_initial_points)
 {
     // our windowed non-adjacent form algorthm requires that each thread can work on at least 8 points.
@@ -736,215 +724,44 @@
     }
 }
 
-<<<<<<< HEAD
-    // this is where we take each bucket's associated points, and arrange them
-    // in a pairwise order, so that we can compute large sequences of additions using the affine trick
-    size_t schedule_it = 0;
-    uint32_t* bucket_count_it = state.bucket_counts;
-
-    for (size_t i = 0; i < state.num_buckets; ++i) {
-        uint32_t count = *bucket_count_it;
-        ++bucket_count_it;
-        uint32_t num_bits = internal::get_msb_32(count) + 1;
-        for (size_t j = 0; j < num_bits; ++j) {
-            uint32_t& current_offset = bit_offsets_copy[j];
-            const size_t k_end = count & (1UL << j);
-            // This section is a bottleneck - to populate our point array, we need
-            // to read from memory locations that are effectively uniformly randomly distributed!
-            // (assuming our scalar multipliers are uniformly random...)
-            // In the absence of a more elegant solution, we use ugly macro hacks to try and
-            // unroll loops, and prefetch memory a few cycles before we need it
-            switch (k_end) {
-            case 128: {
-                {
-                    BBERG_SCALAR_MULTIPLICATION_FETCH_BLOCK;
-                }
-                {
-                    BBERG_SCALAR_MULTIPLICATION_FETCH_BLOCK;
-                }
-                {
-                    BBERG_SCALAR_MULTIPLICATION_FETCH_BLOCK;
-                }
-                {
-                    BBERG_SCALAR_MULTIPLICATION_FETCH_BLOCK;
-                }
-                {
-                    BBERG_SCALAR_MULTIPLICATION_FETCH_BLOCK;
-                }
-                {
-                    BBERG_SCALAR_MULTIPLICATION_FETCH_BLOCK;
-                }
-                {
-                    BBERG_SCALAR_MULTIPLICATION_FETCH_BLOCK;
-                }
-                {
-                    BBERG_SCALAR_MULTIPLICATION_FETCH_BLOCK;
-                }
-                break;
-            }
-            case 64: {
-                {
-                    BBERG_SCALAR_MULTIPLICATION_FETCH_BLOCK;
-                }
-                {
-                    BBERG_SCALAR_MULTIPLICATION_FETCH_BLOCK;
-                }
-                {
-                    BBERG_SCALAR_MULTIPLICATION_FETCH_BLOCK;
-                }
-                {
-                    BBERG_SCALAR_MULTIPLICATION_FETCH_BLOCK;
-                }
-                break;
-            }
-            case 32: {
-                {
-                    BBERG_SCALAR_MULTIPLICATION_FETCH_BLOCK;
-                }
-                {
-                    BBERG_SCALAR_MULTIPLICATION_FETCH_BLOCK;
-                }
-                break;
-            }
-            case 16: {
-                BBERG_SCALAR_MULTIPLICATION_FETCH_BLOCK;
-                break;
-            }
-            case 8: {
-                __builtin_prefetch(state.points + (state.point_schedule[schedule_it + 8] >> 32ULL));
-                __builtin_prefetch(state.points + (state.point_schedule[schedule_it + 9] >> 32ULL));
-                __builtin_prefetch(state.points + (state.point_schedule[schedule_it + 10] >> 32ULL));
-                __builtin_prefetch(state.points + (state.point_schedule[schedule_it + 11] >> 32ULL));
-                __builtin_prefetch(state.points + (state.point_schedule[schedule_it + 12] >> 32ULL));
-                __builtin_prefetch(state.points + (state.point_schedule[schedule_it + 13] >> 32ULL));
-                __builtin_prefetch(state.points + (state.point_schedule[schedule_it + 14] >> 32ULL));
-                __builtin_prefetch(state.points + (state.point_schedule[schedule_it + 15] >> 32ULL));
-
-                const uint64_t schedule_a = state.point_schedule[schedule_it];
-                const uint64_t schedule_b = state.point_schedule[schedule_it + 1];
-                const uint64_t schedule_c = state.point_schedule[schedule_it + 2];
-                const uint64_t schedule_d = state.point_schedule[schedule_it + 3];
-                const uint64_t schedule_e = state.point_schedule[schedule_it + 4];
-                const uint64_t schedule_f = state.point_schedule[schedule_it + 5];
-                const uint64_t schedule_g = state.point_schedule[schedule_it + 6];
-                const uint64_t schedule_h = state.point_schedule[schedule_it + 7];
-
-                g1::conditional_negate_affine(state.points + (schedule_a >> 32ULL),
-                                              state.point_pairs_1 + current_offset,
-                                              (schedule_a >> 31ULL) & 1ULL);
-                g1::conditional_negate_affine(state.points + (schedule_b >> 32ULL),
-                                              state.point_pairs_1 + current_offset + 1,
-                                              (schedule_b >> 31ULL) & 1ULL);
-                g1::conditional_negate_affine(state.points + (schedule_c >> 32ULL),
-                                              state.point_pairs_1 + current_offset + 2,
-                                              (schedule_c >> 31ULL) & 1ULL);
-                g1::conditional_negate_affine(state.points + (schedule_d >> 32ULL),
-                                              state.point_pairs_1 + current_offset + 3,
-                                              (schedule_d >> 31ULL) & 1ULL);
-                g1::conditional_negate_affine(state.points + (schedule_e >> 32ULL),
-                                              state.point_pairs_1 + current_offset + 4,
-                                              (schedule_e >> 31ULL) & 1ULL);
-                g1::conditional_negate_affine(state.points + (schedule_f >> 32ULL),
-                                              state.point_pairs_1 + current_offset + 5,
-                                              (schedule_f >> 31ULL) & 1ULL);
-                g1::conditional_negate_affine(state.points + (schedule_g >> 32ULL),
-                                              state.point_pairs_1 + current_offset + 6,
-                                              (schedule_g >> 31ULL) & 1ULL);
-                g1::conditional_negate_affine(state.points + (schedule_h >> 32ULL),
-                                              state.point_pairs_1 + current_offset + 7,
-                                              (schedule_h >> 31ULL) & 1ULL);
-
-                current_offset += 8;
-                schedule_it += 8;
-                break;
-            }
-            case 4: {
-                __builtin_prefetch(state.points + (state.point_schedule[schedule_it + 4] >> 32ULL));
-                __builtin_prefetch(state.points + (state.point_schedule[schedule_it + 5] >> 32ULL));
-                __builtin_prefetch(state.points + (state.point_schedule[schedule_it + 6] >> 32ULL));
-                __builtin_prefetch(state.points + (state.point_schedule[schedule_it + 7] >> 32ULL));
-                const uint64_t schedule_a = state.point_schedule[schedule_it];
-                const uint64_t schedule_b = state.point_schedule[schedule_it + 1];
-                const uint64_t schedule_c = state.point_schedule[schedule_it + 2];
-                const uint64_t schedule_d = state.point_schedule[schedule_it + 3];
-
-                g1::conditional_negate_affine(state.points + (schedule_a >> 32ULL),
-                                              state.point_pairs_1 + current_offset,
-                                              (schedule_a >> 31ULL) & 1ULL);
-                g1::conditional_negate_affine(state.points + (schedule_b >> 32ULL),
-                                              state.point_pairs_1 + current_offset + 1,
-                                              (schedule_b >> 31ULL) & 1ULL);
-                g1::conditional_negate_affine(state.points + (schedule_c >> 32ULL),
-                                              state.point_pairs_1 + current_offset + 2,
-                                              (schedule_c >> 31ULL) & 1ULL);
-                g1::conditional_negate_affine(state.points + (schedule_d >> 32ULL),
-                                              state.point_pairs_1 + current_offset + 3,
-                                              (schedule_d >> 31ULL) & 1ULL);
-                current_offset += 4;
-                schedule_it += 4;
-                break;
-            }
-            case 2: {
-                __builtin_prefetch(state.points + (state.point_schedule[schedule_it + 4] >> 32ULL));
-                __builtin_prefetch(state.points + (state.point_schedule[schedule_it + 5] >> 32ULL));
-                __builtin_prefetch(state.points + (state.point_schedule[schedule_it + 6] >> 32ULL));
-                __builtin_prefetch(state.points + (state.point_schedule[schedule_it + 7] >> 32ULL));
-                const uint64_t schedule_a = state.point_schedule[schedule_it];
-                const uint64_t schedule_b = state.point_schedule[schedule_it + 1];
-
-                g1::conditional_negate_affine(state.points + (schedule_a >> 32ULL),
-                                              state.point_pairs_1 + current_offset,
-                                              (schedule_a >> 31ULL) & 1ULL);
-                g1::conditional_negate_affine(state.points + (schedule_b >> 32ULL),
-                                              state.point_pairs_1 + current_offset + 1,
-                                              (schedule_b >> 31ULL) & 1ULL);
-                current_offset += 2;
-                schedule_it += 2;
-                break;
-            }
-            case 1: {
-                __builtin_prefetch(state.points + (state.point_schedule[schedule_it + 4] >> 32ULL));
-                __builtin_prefetch(state.points + (state.point_schedule[schedule_it + 5] >> 32ULL));
-                __builtin_prefetch(state.points + (state.point_schedule[schedule_it + 6] >> 32ULL));
-                __builtin_prefetch(state.points + (state.point_schedule[schedule_it + 7] >> 32ULL));
-                const uint64_t schedule_a = state.point_schedule[schedule_it];
-
-                g1::conditional_negate_affine(state.points + (schedule_a >> 32ULL),
-                                              state.point_pairs_1 + current_offset,
-                                              (schedule_a >> 31ULL) & 1ULL);
-                ++current_offset;
-                ++schedule_it;
-                break;
-            }
-            case 0: {
-                break;
-            }
-            default: {
-                for (size_t k = 0; k < k_end; ++k) {
-                    uint64_t schedule = state.point_schedule[schedule_it];
-                    __builtin_prefetch(state.points + (state.point_schedule[schedule_it + 1] >> 32ULL));
-
-                    const uint64_t predicate = (schedule >> 31UL) & 1UL;
-=======
-template g1::element scalar_multiplication_internal<1 << 2>(multiplication_runtime_state& state, g1::affine_element* points);
-template g1::element scalar_multiplication_internal<1 << 3>(multiplication_runtime_state& state, g1::affine_element* points);
-template g1::element scalar_multiplication_internal<1 << 4>(multiplication_runtime_state& state, g1::affine_element* points);
-template g1::element scalar_multiplication_internal<1 << 5>(multiplication_runtime_state& state, g1::affine_element* points);
-template g1::element scalar_multiplication_internal<1 << 6>(multiplication_runtime_state& state, g1::affine_element* points);
-template g1::element scalar_multiplication_internal<1 << 7>(multiplication_runtime_state& state, g1::affine_element* points);
-template g1::element scalar_multiplication_internal<1 << 8>(multiplication_runtime_state& state, g1::affine_element* points);
-template g1::element scalar_multiplication_internal<1 << 9>(multiplication_runtime_state& state, g1::affine_element* points);
-template g1::element scalar_multiplication_internal<1 << 10>(multiplication_runtime_state& state, g1::affine_element* points);
-template g1::element scalar_multiplication_internal<1 << 11>(multiplication_runtime_state& state, g1::affine_element* points);
-template g1::element scalar_multiplication_internal<1 << 12>(multiplication_runtime_state& state, g1::affine_element* points);
-template g1::element scalar_multiplication_internal<1 << 13>(multiplication_runtime_state& state, g1::affine_element* points);
-template g1::element scalar_multiplication_internal<1 << 14>(multiplication_runtime_state& state, g1::affine_element* points);
-template g1::element scalar_multiplication_internal<1 << 15>(multiplication_runtime_state& state, g1::affine_element* points);
-template g1::element scalar_multiplication_internal<1 << 16>(multiplication_runtime_state& state, g1::affine_element* points);
-template g1::element scalar_multiplication_internal<1 << 17>(multiplication_runtime_state& state, g1::affine_element* points);
-template g1::element scalar_multiplication_internal<1 << 18>(multiplication_runtime_state& state, g1::affine_element* points);
-template g1::element scalar_multiplication_internal<1 << 19>(multiplication_runtime_state& state, g1::affine_element* points);
-template g1::element scalar_multiplication_internal<1 << 20>(multiplication_runtime_state& state, g1::affine_element* points);
+template g1::element scalar_multiplication_internal<1 << 2>(multiplication_runtime_state& state,
+                                                            g1::affine_element* points);
+template g1::element scalar_multiplication_internal<1 << 3>(multiplication_runtime_state& state,
+                                                            g1::affine_element* points);
+template g1::element scalar_multiplication_internal<1 << 4>(multiplication_runtime_state& state,
+                                                            g1::affine_element* points);
+template g1::element scalar_multiplication_internal<1 << 5>(multiplication_runtime_state& state,
+                                                            g1::affine_element* points);
+template g1::element scalar_multiplication_internal<1 << 6>(multiplication_runtime_state& state,
+                                                            g1::affine_element* points);
+template g1::element scalar_multiplication_internal<1 << 7>(multiplication_runtime_state& state,
+                                                            g1::affine_element* points);
+template g1::element scalar_multiplication_internal<1 << 8>(multiplication_runtime_state& state,
+                                                            g1::affine_element* points);
+template g1::element scalar_multiplication_internal<1 << 9>(multiplication_runtime_state& state,
+                                                            g1::affine_element* points);
+template g1::element scalar_multiplication_internal<1 << 10>(multiplication_runtime_state& state,
+                                                             g1::affine_element* points);
+template g1::element scalar_multiplication_internal<1 << 11>(multiplication_runtime_state& state,
+                                                             g1::affine_element* points);
+template g1::element scalar_multiplication_internal<1 << 12>(multiplication_runtime_state& state,
+                                                             g1::affine_element* points);
+template g1::element scalar_multiplication_internal<1 << 13>(multiplication_runtime_state& state,
+                                                             g1::affine_element* points);
+template g1::element scalar_multiplication_internal<1 << 14>(multiplication_runtime_state& state,
+                                                             g1::affine_element* points);
+template g1::element scalar_multiplication_internal<1 << 15>(multiplication_runtime_state& state,
+                                                             g1::affine_element* points);
+template g1::element scalar_multiplication_internal<1 << 16>(multiplication_runtime_state& state,
+                                                             g1::affine_element* points);
+template g1::element scalar_multiplication_internal<1 << 17>(multiplication_runtime_state& state,
+                                                             g1::affine_element* points);
+template g1::element scalar_multiplication_internal<1 << 18>(multiplication_runtime_state& state,
+                                                             g1::affine_element* points);
+template g1::element scalar_multiplication_internal<1 << 19>(multiplication_runtime_state& state,
+                                                             g1::affine_element* points);
+template g1::element scalar_multiplication_internal<1 << 20>(multiplication_runtime_state& state,
+                                                             g1::affine_element* points);
 
 template void compute_wnaf_states<1 << 2>(multiplication_runtime_state& state, fr::field_t* scalars);
 template void compute_wnaf_states<1 << 3>(multiplication_runtime_state& state, fr::field_t* scalars);
@@ -986,7 +803,6 @@
 template void organize_buckets<1 << 19>(multiplication_runtime_state& state);
 template void organize_buckets<1 << 20>(multiplication_runtime_state& state);
 template void organize_buckets<1 << 21>(multiplication_runtime_state& state);
->>>>>>> b99e23eb
 
 } // namespace scalar_multiplication
 } // namespace barretenberg