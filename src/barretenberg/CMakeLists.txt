--- conflicted
+++ resolved
@@ -118,11 +118,8 @@
     waffle/stdlib/bool/bool.hpp
     waffle/stdlib/field/field.cpp
     waffle/stdlib/field/field.hpp
-<<<<<<< HEAD
-=======
     waffle/stdlib/uint/uint.cpp
     waffle/stdlib/uint/uint.hpp
->>>>>>> b99e23eb
     waffle/stdlib/uint32/uint32.hpp
     waffle/stdlib/bitarray/bitarray.cpp
     waffle/stdlib/bitarray/bitarray.hpp
