--- conflicted
+++ resolved
@@ -34,14 +34,9 @@
 #define ITERATE_OVER_DOMAIN_START(domain)                                                                              \
     _Pragma("omp parallel for") for (size_t j = 0; j < domain.num_threads; ++j)                                        \
     {                                                                                                                  \
-<<<<<<< HEAD
-        for (size_t i = (j * domain.thread_size); i < ((j + 1) * domain.thread_size); ++i) {
-=======
         const size_t internal_bound_start = j * domain.thread_size;                                                    \
         const size_t internal_bound_end = (j + 1) * domain.thread_size;                                                \
-        for (size_t i = internal_bound_start; i < internal_bound_end; ++i)                                             \
-        {
->>>>>>> 1ee8e7d7
+        for (size_t i = internal_bound_start; i < internal_bound_end; ++i) {
 
 #define ITERATE_OVER_DOMAIN_END                                                                                        \
     }                                                                                                                  \
