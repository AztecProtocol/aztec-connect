--- conflicted
+++ resolved
@@ -337,11 +337,7 @@
       // https://github.com/AztecProtocol/aztec2-internal/pull/1179 => should appear as a toast
       // TODO - show a signup link in error message.
       throw new Error(
-<<<<<<< HEAD
-        'Account not registered. Please check you are using the same Ethereum wallet that you used to register your account',
-=======
         'Account not registered. Please check you are using the same Ethereum wallet that you used to register your account.',
->>>>>>> b0829141
       );
     }
 
