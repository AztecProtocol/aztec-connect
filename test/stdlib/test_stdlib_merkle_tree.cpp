--- conflicted
+++ resolved
@@ -41,19 +41,12 @@
 
 TEST(stdlib_merkle_tree, compress_native_vs_circuit)
 {
-<<<<<<< HEAD
-    std::string x = VALUES[0];
-    auto y = plonk::stdlib::merkle_tree::sha256(x);
-    fr expected = { 0x6c5a56b8fc3993a5, 0x6779c81c73019227, 0xc41c137a5c7ff2ca, 0x16bdc392b31aad9a };
-    EXPECT_EQ(y, expected);
-=======
-    fr::field_t x =
-        fr::to_montgomery_form({ { 0x5ec473eb273a8011, 0x50160109385471ca, 0x2f3095267e02607d, 0x02586f4a39e69b86 } });
+    fr x = uint256_t(0x5ec473eb273a8011, 0x50160109385471ca, 0x2f3095267e02607d, 0x02586f4a39e69b86);
     Composer composer = Composer();
     witness_t y = witness_t(&composer, x);
     auto z = plonk::stdlib::pedersen::compress(y, y);
     auto zz = crypto::pedersen::compress_native(x, x);
-    EXPECT_TRUE(fr::eq(z.get_value(), zz));
+    EXPECT_EQ(z.get_value(), zz);
 }
 
 TEST(stdlib_merkle_tree, hash_value_native_vs_circuit)
@@ -62,30 +55,19 @@
     Composer composer = Composer();
     byte_array y(&composer, x);
     field_t z = plonk::stdlib::merkle_tree::hash_value(y);
-    fr::field_t zz = plonk::stdlib::merkle_tree::hash_value_native(x);
-    EXPECT_TRUE(fr::eq(z.get_value(), zz));
->>>>>>> 449a7049
+    fr zz = plonk::stdlib::merkle_tree::hash_value_native(x);
+    EXPECT_EQ(z.get_value(), zz);
 }
 
 TEST(stdlib_merkle_tree, test_memory_store)
 {
-<<<<<<< HEAD
-    fr e00 = plonk::stdlib::merkle_tree::sha256(VALUES[1]);
-    fr e01 = plonk::stdlib::merkle_tree::sha256(VALUES[2]);
-    fr e02 = plonk::stdlib::merkle_tree::sha256(VALUES[3]);
-    fr e03 = plonk::stdlib::merkle_tree::sha256(VALUES[4]);
-    fr e10 = stdlib::merkle_tree::hash({ e00, e01 });
-    fr e11 = stdlib::merkle_tree::hash({ e02, e03 });
-    fr root = stdlib::merkle_tree::hash({ e10, e11 });
-=======
-    fr::field_t e00 = plonk::stdlib::merkle_tree::hash_value_native(VALUES[1]);
-    fr::field_t e01 = plonk::stdlib::merkle_tree::hash_value_native(VALUES[2]);
-    fr::field_t e02 = plonk::stdlib::merkle_tree::hash_value_native(VALUES[3]);
-    fr::field_t e03 = plonk::stdlib::merkle_tree::hash_value_native(VALUES[4]);
-    fr::field_t e10 = stdlib::merkle_tree::compress_native({ e00, e01 });
-    fr::field_t e11 = stdlib::merkle_tree::compress_native({ e02, e03 });
-    fr::field_t root = stdlib::merkle_tree::compress_native({ e10, e11 });
->>>>>>> 449a7049
+    fr e00 = plonk::stdlib::merkle_tree::hash_value_native(VALUES[1]);
+    fr e01 = plonk::stdlib::merkle_tree::hash_value_native(VALUES[2]);
+    fr e02 = plonk::stdlib::merkle_tree::hash_value_native(VALUES[3]);
+    fr e03 = plonk::stdlib::merkle_tree::hash_value_native(VALUES[4]);
+    fr e10 = stdlib::merkle_tree::compress_native({ e00, e01 });
+    fr e11 = stdlib::merkle_tree::compress_native({ e02, e03 });
+    fr root = stdlib::merkle_tree::compress_native({ e10, e11 });
 
     stdlib::merkle_tree::MemoryStore db(2);
 
@@ -137,7 +119,7 @@
         EXPECT_EQ(db.get_hash_path(idx), memdb.get_hash_path(idx));
     }
 
-    EXPECT_TRUE(fr::eq(db.root(), memdb.root()));
+    EXPECT_EQ(db.root(), memdb.root());
 }
 
 TEST(stdlib_merkle_tree, test_leveldb_update_members)
@@ -247,7 +229,7 @@
 {
     leveldb::DestroyDB("/tmp/leveldb_test", leveldb::Options());
 
-    fr::field_t root;
+    fr root;
     {
         stdlib::merkle_tree::LevelDbStore db("/tmp/leveldb_test", 128);
         db.update_element(0, VALUES[1]);
@@ -259,7 +241,7 @@
     {
         stdlib::merkle_tree::LevelDbStore db("/tmp/leveldb_test", 128);
 
-        EXPECT_TRUE(fr::eq(db.root(), root));
+        EXPECT_EQ(db.root(), root);
         EXPECT_EQ(db.size(), 3ULL);
         EXPECT_EQ(db.get_element(0), VALUES[1]);
         EXPECT_EQ(db.get_element(1), VALUES[2]);
@@ -310,25 +292,6 @@
 
 TEST(stdlib_merkle_tree, test_leveldb_get_hash_path_layers)
 {
-<<<<<<< HEAD
-    fr x = uint256_t(0x5ec473eb273a8011, 0x50160109385471ca, 0x2f3095267e02607d, 0x02586f4a39e69b86);
-
-    Composer composer = Composer();
-    witness_t y = witness_t(&composer, x);
-    auto z = plonk::stdlib::pedersen::compress(y, y);
-    auto zz = stdlib::group_utils::compress_native(x, x);
-    EXPECT_TRUE((z.get_value() == zz));
-}
-
-TEST(stdlib_merkle_tree, sha256_native_vs_circuit)
-{
-    std::string x = VALUES[1];
-    Composer composer = Composer();
-    byte_array y(&composer, x);
-    auto z = plonk::stdlib::merkle_tree::sha256_value(y);
-    auto zz = plonk::stdlib::merkle_tree::sha256(x);
-    EXPECT_TRUE((z.get_value() == zz));
-=======
     {
         leveldb::DestroyDB("/tmp/leveldb_test", leveldb::Options());
         stdlib::merkle_tree::LevelDbStore db("/tmp/leveldb_test", 3);
@@ -354,7 +317,6 @@
         EXPECT_EQ(before[1], after[1]);
         EXPECT_NE(before[2], after[2]);
     }
->>>>>>> 449a7049
 }
 
 TEST(stdlib_merkle_tree, test_check_membership)
@@ -364,15 +326,10 @@
 
     Composer composer = Composer();
 
-<<<<<<< HEAD
-    byte_array zero_value(&composer, VALUES[0]);
-    field_t zero = witness_t(&composer, fr::zero());
-=======
-    byte_array zero = field_t(witness_t(&composer, fr::zero));
+    byte_array zero = field_t(witness_t(&composer, fr::zero()));
     byte_array value = zero;
     value.write(zero);
     field_t root = witness_t(&composer, db.root());
->>>>>>> 449a7049
 
     bool_t is_member =
         check_membership(composer, root, create_witness_hash_path(composer, db.get_hash_path(0)), value, zero);
@@ -396,7 +353,7 @@
 
     Composer composer = Composer();
 
-    byte_array zero = field_t(witness_t(&composer, fr::zero));
+    byte_array zero = field_t(witness_t(&composer, fr::zero()));
     byte_array value = zero;
     value.write(zero);
     field_t root = witness_t(&composer, db.root());
@@ -421,8 +378,8 @@
 
     Composer composer = Composer();
 
-    byte_array zero = field_t(witness_t(&composer, fr::zero));
-    byte_array value = field_t(witness_t(&composer, fr::one));
+    byte_array zero = field_t(witness_t(&composer, fr::zero()));
+    byte_array value = field_t(witness_t(&composer, fr::one()));
     value.write(zero);
     field_t root = witness_t(&composer, db.root());
 
@@ -439,60 +396,21 @@
     EXPECT_EQ(result, false);
 }
 
-<<<<<<< HEAD
-TEST(stdlib_merkle_tree, test_add_members)
+TEST(stdlib_merkle_tree, test_update_members)
 {
     leveldb::DestroyDB("/tmp/leveldb_test", leveldb::Options());
     stdlib::merkle_tree::LevelDbStore db("/tmp/leveldb_test", 3);
 
     Composer composer = Composer();
-    size_t size = 3;
-    std::vector<field_t> values(size);
-
-    for (size_t i = 0; i < size; ++i) {
-        values[i] = witness_t(&composer, uint256_t(i));
-    }
-
-    merkle_tree tree = merkle_tree(composer, db);
-
-    // Add incremental values.
-    for (size_t i = 0; i < size; ++i) {
-        tree.add_member(values[i]);
-    }
-
-    // Check everything is as expected.
-    for (size_t i = 0; i < size; ++i) {
-        EXPECT_EQ(tree.check_membership(values[i], values[i]).get_value(), true);
-    }
-
-    auto prover = composer.preprocess();
-
-    printf("composer gates = %zu\n", composer.get_num_gates());
-    auto verifier = composer.create_verifier();
-
-    waffle::plonk_proof proof = prover.construct_proof();
-
-    bool result = verifier.verify_proof(proof);
-    EXPECT_EQ(result, true);
-}
-
-=======
->>>>>>> 449a7049
-TEST(stdlib_merkle_tree, test_update_members)
-{
-    leveldb::DestroyDB("/tmp/leveldb_test", leveldb::Options());
-    stdlib::merkle_tree::LevelDbStore db("/tmp/leveldb_test", 3);
-
-    Composer composer = Composer();
-
-    byte_array zero = field_t(witness_t(&composer, fr::zero));
+
+    byte_array zero = field_t(witness_t(&composer, fr::zero()));
 
     byte_array old_value = zero;
     old_value.write(zero);
     hash_path<Composer> old_path = create_witness_hash_path(composer, db.get_hash_path(0));
     field_t old_root = witness_t(&composer, db.root());
 
-    byte_array new_value = field_t(witness_t(&composer, fr::one));
+    byte_array new_value = field_t(witness_t(&composer, fr::one()));
     new_value.write(zero);
     auto new_path_fr = get_new_hash_path(db.get_hash_path(0), 0, new_value.get_value());
     hash_path<Composer> new_path = create_witness_hash_path(composer, new_path_fr);
