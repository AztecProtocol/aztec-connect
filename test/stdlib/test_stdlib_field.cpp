#include <gtest/gtest.h>

#include <barretenberg/waffle/composer/standard_composer.hpp>
#include <barretenberg/waffle/proof_system/preprocess.hpp>
#include <barretenberg/waffle/proof_system/prover/prover.hpp>
#include <barretenberg/waffle/proof_system/verifier/verifier.hpp>
#include <barretenberg/waffle/proof_system/widgets/arithmetic_widget.hpp>

#include <barretenberg/polynomials/polynomial_arithmetic.hpp>

#include <barretenberg/waffle/stdlib/bool/bool.hpp>
#include <barretenberg/waffle/stdlib/field/field.hpp>

#include <memory>

using namespace barretenberg;
using namespace plonk;

typedef stdlib::bool_t<waffle::StandardComposer> bool_t;
typedef stdlib::field_t<waffle::StandardComposer> field_t;
typedef stdlib::witness_t<waffle::StandardComposer> witness_t;
typedef stdlib::public_witness_t<waffle::StandardComposer> public_witness_t;

void fibbonaci(waffle::StandardComposer& composer)
{
    field_t a(stdlib::witness_t(&composer, fr::one));
    field_t b(stdlib::witness_t(&composer, fr::one));

    field_t c = a + b;

    for (size_t i = 0; i < 17; ++i) {
        b = a;
        a = c;
        c = a + b;
    }
}
uint64_t fidget(waffle::StandardComposer& composer)
{
    field_t a(public_witness_t(&composer, fr::one)); // a is a legit wire value in our circuit
    field_t b(&composer, (fr::one)); // b is just a constant, and should not turn up as a wire value in our circuit

    // this shouldn't create a constraint - we just need to scale the addition/multiplication gates that `a` is involved
    // in c should point to the same wire value as a
    field_t c = a + b;
    field_t d(&composer, fr::coset_generators[0]); // like b, d is just a constant and not a wire value

    // by this point, we shouldn't have added any constraints in our circuit
    for (size_t i = 0; i < 17; ++i) {
        c = c * d; // shouldn't create a constraint - just scales up c (which points to same wire value as a)
        c = c - d; // shouldn't create a constraint - just adds a constant term into c's gates
        c = c * a; // will create a constraint - both c and a are wires in our circuit (the same wire actually, so this
                   // is a square-ish gate)
    }

    // run the same computation using normal types so we can compare the output
    uint64_t aa = 1;
    uint64_t bb = 1;
    uint64_t cc = aa + bb;
    uint64_t dd = 5;
    for (size_t i = 0; i < 17; ++i) {
        cc = cc * dd;
        cc = cc - dd;
        cc = cc * aa;
    }
    return cc;
}

void generate_test_plonk_circuit(waffle::StandardComposer& composer, size_t num_gates)
{
    field_t a(public_witness_t(&composer, barretenberg::fr::random_element()));
    field_t b(public_witness_t(&composer, barretenberg::fr::random_element()));

    field_t c(&composer);
    for (size_t i = 0; i < (num_gates / 4) - 4; ++i) {
        c = a + b;
        c = a * c;
        a = b * b;
        b = c * c;
    }
}

TEST(stdlib_field, test_add_mul_with_constants)
{
    waffle::StandardComposer composer = waffle::StandardComposer();

    uint64_t expected = fidget(composer);
    waffle::Prover prover = composer.preprocess();
    EXPECT_EQ(fr::eq(fr::from_montgomery_form(prover.witness->wires.at("w_3")[17]), { { expected, 0, 0, 0 } }), true);

    EXPECT_EQ(prover.n, 32UL);
    waffle::Verifier verifier = composer.create_verifier();
    waffle::plonk_proof proof = prover.construct_proof();
    bool result = verifier.verify_proof(proof);
    EXPECT_EQ(result, true);
}

TEST(stdlib_field, test_field_fibbonaci)
{
    waffle::StandardComposer composer = waffle::StandardComposer();

    fibbonaci(composer);

    waffle::Prover prover = composer.preprocess();

    EXPECT_EQ(fr::eq(fr::from_montgomery_form(prover.witness->wires.at("w_3")[16]), { { 4181, 0, 0, 0 } }), true);
    EXPECT_EQ(prover.n, 32UL);
    waffle::Verifier verifier = composer.create_verifier();

    waffle::plonk_proof proof = prover.construct_proof();

    bool result = verifier.verify_proof(proof);
    EXPECT_EQ(result, true);
}

TEST(stdlib_field, test_equality)
{
    waffle::StandardComposer composer = waffle::StandardComposer();

    field_t a(stdlib::witness_t(&composer, 4));
    field_t b(stdlib::witness_t(&composer, 4));
    bool_t r = a == b;

    EXPECT_EQ(r.get_value(), true);

    waffle::Prover prover = composer.preprocess();

    fr::field_t x = fr::from_montgomery_form(composer.get_variable(r.witness_index));
    EXPECT_EQ(fr::eq(x, { { 1, 0, 0, 0 } }), true);

    EXPECT_EQ(prover.n, 8UL);
    waffle::Verifier verifier = waffle::preprocess(prover);

    waffle::plonk_proof proof = prover.construct_proof();

    bool result = verifier.verify_proof(proof);
    EXPECT_EQ(result, true);
}

TEST(stdlib_field, test_equality_false)
{
    waffle::StandardComposer composer = waffle::StandardComposer();

    field_t a(stdlib::witness_t(&composer, 4));
    field_t b(stdlib::witness_t(&composer, 3));
    bool_t r = a == b;

    EXPECT_EQ(r.get_value(), false);

    waffle::Prover prover = composer.preprocess();

    fr::field_t x = fr::from_montgomery_form(composer.get_variable(r.witness_index));
    EXPECT_EQ(fr::eq(x, { { 0, 0, 0, 0 } }), true);

<<<<<<< HEAD
    EXPECT_EQ(prover.n, 8UL);
    waffle::Verifier verifier = waffle::preprocess(prover);

    waffle::plonk_proof proof = prover.construct_proof();

    bool result = verifier.verify_proof(proof);
    EXPECT_EQ(result, true);
}

TEST(stdlib_field, test_equality_with_constants)
{
    waffle::StandardComposer composer = waffle::StandardComposer();

    field_t a(stdlib::witness_t(&composer, 4));
    field_t b = 3;
    field_t c = 7;
    bool_t r = a * c == b * c + c && b + 1 == a;

    EXPECT_EQ(r.get_value(), true);

    waffle::Prover prover = composer.preprocess();

    fr::field_t x = fr::from_montgomery_form(composer.get_variable(r.witness_index));
    EXPECT_EQ(fr::eq(x, { { 1, 0, 0, 0 } }), true);

    EXPECT_EQ(prover.n, 16UL);
    waffle::Verifier verifier = waffle::preprocess(prover);

    waffle::plonk_proof proof = prover.construct_proof();

    bool result = verifier.verify_proof(proof);
    EXPECT_EQ(result, true);
}
=======
//     EXPECT_EQ(prover.n, 32UL);
//     waffle::Verifier verifier = composer.create_verifier();
//     waffle::plonk_proof proof = prover.construct_proof();
//     bool result = verifier.verify_proof(proof);
//     EXPECT_EQ(result, true);
// }
>>>>>>> 33211c52

TEST(stdlib_field, test_larger_circuit)
{
    size_t n = 16384;
    waffle::StandardComposer composer = waffle::StandardComposer(n);

    generate_test_plonk_circuit(composer, n);

    waffle::Prover prover = composer.preprocess();

    waffle::Verifier verifier = composer.create_verifier();

    waffle::plonk_proof proof = prover.construct_proof();

    bool result = verifier.verify_proof(proof);
    EXPECT_EQ(result, true);
}

TEST(stdlib_field, is_zero)
{
    waffle::StandardComposer composer = waffle::StandardComposer();

    // yuck
    field_t a = (public_witness_t(&composer, fr::random_element()));
    field_t b = (public_witness_t(&composer, fr::neg_one()));
    field_t c_1(&composer,
                barretenberg::fr::to_montgomery_form(
                    { { 0x1122334455667788, 0x8877665544332211, 0xaabbccddeeff9933, 0x1122112211221122 } }));
    field_t c_2(&composer,
                barretenberg::fr::to_montgomery_form(
                    { { 0xaabbccddeeff9933, 0x8877665544332211, 0x1122334455667788, 0x1122112211221122 } }));
    field_t c_3(&composer, barretenberg::fr::one);

    field_t c_4 = c_1 + c_2;
    a = a * c_4 + c_4; // add some constant terms in to validate our normalization check works
    b = b * c_4 + c_4;
    b = (b - c_1 - c_2) / c_4;
    b = b + c_3;

    field_t d(&composer, fr::zero);
    field_t e(&composer, fr::one);

    const size_t old_n = composer.get_num_gates();
    bool_t d_zero = d.is_zero();
    bool_t e_zero = e.is_zero();
    const size_t new_n = composer.get_num_gates();
    EXPECT_EQ(old_n, new_n);

    bool_t a_zero = a.is_zero();
    bool_t b_zero = b.is_zero();

    EXPECT_EQ(a_zero.get_value(), false);
    EXPECT_EQ(b_zero.get_value(), true);
    EXPECT_EQ(d_zero.get_value(), true);
    EXPECT_EQ(e_zero.get_value(), false);

    waffle::Prover prover = composer.preprocess();

    waffle::Verifier verifier = composer.create_verifier();

    waffle::plonk_proof proof = prover.construct_proof();

    bool result = verifier.verify_proof(proof);
    EXPECT_EQ(result, true);
}<|MERGE_RESOLUTION|>--- conflicted
+++ resolved
@@ -151,7 +151,6 @@
     fr::field_t x = fr::from_montgomery_form(composer.get_variable(r.witness_index));
     EXPECT_EQ(fr::eq(x, { { 0, 0, 0, 0 } }), true);
 
-<<<<<<< HEAD
     EXPECT_EQ(prover.n, 8UL);
     waffle::Verifier verifier = waffle::preprocess(prover);
 
@@ -185,14 +184,6 @@
     bool result = verifier.verify_proof(proof);
     EXPECT_EQ(result, true);
 }
-=======
-//     EXPECT_EQ(prover.n, 32UL);
-//     waffle::Verifier verifier = composer.create_verifier();
-//     waffle::plonk_proof proof = prover.construct_proof();
-//     bool result = verifier.verify_proof(proof);
-//     EXPECT_EQ(result, true);
-// }
->>>>>>> 33211c52
 
 TEST(stdlib_field, test_larger_circuit)
 {
