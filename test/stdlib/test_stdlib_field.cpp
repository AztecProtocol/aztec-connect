#include <gtest/gtest.h>

#include <barretenberg/waffle/composer/standard_composer.hpp>
#include <barretenberg/waffle/proof_system/preprocess.hpp>
#include <barretenberg/waffle/proof_system/prover/prover.hpp>
#include <barretenberg/waffle/proof_system/verifier/verifier.hpp>
#include <barretenberg/waffle/proof_system/widgets/arithmetic_widget.hpp>

#include <barretenberg/polynomials/polynomial_arithmetic.hpp>

#include <barretenberg/waffle/stdlib/field/field.hpp>
#include <barretenberg/waffle/stdlib/bool/bool.hpp>

#include <memory>

using namespace barretenberg;
using namespace plonk;

typedef stdlib::bool_t<waffle::StandardComposer> bool_t;
typedef stdlib::field_t<waffle::StandardComposer> field_t;
<<<<<<< HEAD
typedef stdlib::bool_t<waffle::StandardComposer> bool_t;
=======
typedef stdlib::witness_t<waffle::StandardComposer> witness_t;
typedef stdlib::public_witness_t<waffle::StandardComposer> public_witness_t;
>>>>>>> b99e23eb

void fibbonaci(waffle::StandardComposer& composer)
{
    field_t a(stdlib::witness_t(&composer, fr::one));
    field_t b(stdlib::witness_t(&composer, fr::one));

    field_t c = a + b;

    for (size_t i = 0; i < 17; ++i) {
        b = a;
        a = c;
        c = a + b;
    }
}
uint64_t fidget(waffle::StandardComposer& composer)
{
    field_t a(public_witness_t(&composer, fr::one)); // a is a legit wire value in our circuit
    field_t b(&composer, (fr::one)); // b is just a constant, and should not turn up as a wire value in our circuit

    // this shouldn't create a constraint - we just need to scale the addition/multiplication gates that `a` is involved
    // in c should point to the same wire value as a
    field_t c = a + b;
    field_t d(&composer, fr::coset_generators[0]); // like b, d is just a constant and not a wire value

    // by this point, we shouldn't have added any constraints in our circuit
    for (size_t i = 0; i < 17; ++i) {
        c = c * d; // shouldn't create a constraint - just scales up c (which points to same wire value as a)
        c = c - d; // shouldn't create a constraint - just adds a constant term into c's gates
        c = c * a; // will create a constraint - both c and a are wires in our circuit (the same wire actually, so this
                   // is a square-ish gate)
    }

    // run the same computation using normal types so we can compare the output
    uint64_t aa = 1;
    uint64_t bb = 1;
    uint64_t cc = aa + bb;
    uint64_t dd = 5;
    for (size_t i = 0; i < 17; ++i) {
        cc = cc * dd;
        cc = cc - dd;
        cc = cc * aa;
    }
    return cc;
}

void generate_test_plonk_circuit(waffle::StandardComposer& composer, size_t num_gates)
{
<<<<<<< HEAD
    plonk::stdlib::field_t a(plonk::stdlib::witness_t(&composer, barretenberg::fr::random_element()));
    plonk::stdlib::field_t b(plonk::stdlib::witness_t(&composer, barretenberg::fr::random_element()));
    plonk::stdlib::field_t c(&composer);
    for (size_t i = 0; i < (num_gates / 4) - 4; ++i) {
=======
    field_t a(public_witness_t(&composer, barretenberg::fr::random_element()));
    field_t b(public_witness_t(&composer, barretenberg::fr::random_element()));

    field_t c(&composer);
    for (size_t i = 0; i < (num_gates / 4) - 4; ++i)
    {
>>>>>>> b99e23eb
        c = a + b;
        c = a * c;
        a = b * b;
        b = c * c;
    }
}

TEST(stdlib_field, test_add_mul_with_constants)
{
    waffle::StandardComposer composer = waffle::StandardComposer();

    uint64_t expected = fidget(composer);
    waffle::Prover prover = composer.preprocess();
    EXPECT_EQ(fr::eq(fr::from_montgomery_form(prover.witness->wires.at("w_3")[17]), { { expected, 0, 0, 0 } }), true);

    EXPECT_EQ(prover.n, 32UL);
    waffle::Verifier verifier = waffle::preprocess(prover);
    waffle::plonk_proof proof = prover.construct_proof();
    bool result = verifier.verify_proof(proof);
    EXPECT_EQ(result, true);
}

TEST(stdlib_field, test_field_fibbonaci)
{
    waffle::StandardComposer composer = waffle::StandardComposer();

    fibbonaci(composer);

    waffle::Prover prover = composer.preprocess();

    EXPECT_EQ(fr::eq(fr::from_montgomery_form(prover.witness->wires.at("w_3")[16]), { { 4181, 0, 0, 0 } }), true);
    EXPECT_EQ(prover.n, 32UL);
    waffle::Verifier verifier = waffle::preprocess(prover);

    waffle::plonk_proof proof = prover.construct_proof();

    bool result = verifier.verify_proof(proof);
    EXPECT_EQ(result, true);
}

<<<<<<< HEAD
TEST(stdlib_field, test_equality)
{
    waffle::StandardComposer composer = waffle::StandardComposer();

    field_t a(stdlib::witness_t(&composer, 4));
    field_t b(stdlib::witness_t(&composer, 4));
    bool_t r = a == b;

    EXPECT_EQ(r.get_value(), true);

    waffle::Prover prover = composer.preprocess();

    fr::field_t x = fr::from_montgomery_form(composer.get_variable(r.witness_index));
    EXPECT_EQ(fr::eq(x, { { 1, 0, 0, 0 } }), true);

    EXPECT_EQ(prover.n, 8UL);
    waffle::Verifier verifier = waffle::preprocess(prover);

    waffle::plonk_proof proof = prover.construct_proof();

    bool result = verifier.verify_proof(proof);
    EXPECT_EQ(result, true);
}

TEST(stdlib_field, test_equality_false)
{
    waffle::StandardComposer composer = waffle::StandardComposer();

    field_t a(stdlib::witness_t(&composer, 4));
    field_t b(stdlib::witness_t(&composer, 3));
    bool_t r = a == b;

    EXPECT_EQ(r.get_value(), false);

    waffle::Prover prover = composer.preprocess();

    fr::field_t x = fr::from_montgomery_form(composer.get_variable(r.witness_index));
    EXPECT_EQ(fr::eq(x, { { 0, 0, 0, 0 } }), true);

    EXPECT_EQ(prover.n, 8UL);
    waffle::Verifier verifier = waffle::preprocess(prover);

    waffle::plonk_proof proof = prover.construct_proof();

    bool result = verifier.verify_proof(proof);
    EXPECT_EQ(result, true);
}

TEST(stdlib_field, test_equality_with_constants)
{
    waffle::StandardComposer composer = waffle::StandardComposer();

    field_t a(stdlib::witness_t(&composer, 4));
    field_t b = 3;
    field_t c = 7;
    bool_t r = a * c == b * c + c && b + 1 == a;

    EXPECT_EQ(r.get_value(), true);

    waffle::Prover prover = composer.preprocess();

    fr::field_t x = fr::from_montgomery_form(composer.get_variable(r.witness_index));
    EXPECT_EQ(fr::eq(x, { { 1, 0, 0, 0 } }), true);

    EXPECT_EQ(prover.n, 16UL);
    waffle::Verifier verifier = waffle::preprocess(prover);

    waffle::plonk_proof proof = prover.construct_proof();

    bool result = verifier.verify_proof(proof);
    EXPECT_EQ(result, true);
}
=======
// TEST(stdlib_field, test_add_mul_with_constants)
// {
//     waffle::StandardComposer composer = waffle::StandardComposer();

//     uint64_t expected = fidget(composer);
//     waffle::Prover prover = composer.preprocess();
//     EXPECT_EQ(fr::eq(fr::from_montgomery_form(prover.witness->wires.at("w_3")[17]), { { expected, 0, 0, 0 } }), true);

//     EXPECT_EQ(prover.n, 32UL);
//     waffle::Verifier verifier = waffle::preprocess(prover);
//     waffle::plonk_proof proof = prover.construct_proof();
//     bool result = verifier.verify_proof(proof);
//     EXPECT_EQ(result, true);
// }
>>>>>>> b99e23eb

TEST(stdlib_field, test_larger_circuit)
{
    size_t n = 16384;
    waffle::StandardComposer composer = waffle::StandardComposer(n);

    generate_test_plonk_circuit(composer, n);

    waffle::Prover prover = composer.preprocess();

    waffle::Verifier verifier = waffle::preprocess(prover);

    waffle::plonk_proof proof = prover.construct_proof();

    bool result = verifier.verify_proof(proof);
    EXPECT_EQ(result, true);
}

TEST(stdlib_field, is_zero)
{
    waffle::StandardComposer composer = waffle::StandardComposer();

    // yuck
    field_t a = (public_witness_t(&composer, fr::random_element()));
    field_t b = (public_witness_t(&composer, fr::neg_one()));
    field_t c_1(&composer,  barretenberg::fr::to_montgomery_form({{ 0x1122334455667788, 0x8877665544332211, 0xaabbccddeeff9933, 0x1122112211221122 }}));
    field_t c_2(&composer,  barretenberg::fr::to_montgomery_form({{ 0xaabbccddeeff9933, 0x8877665544332211, 0x1122334455667788, 0x1122112211221122 }}));
    field_t c_3(&composer,  barretenberg::fr::one);

    field_t c_4 = c_1 + c_2;
    a = a * c_4 + c_4; // add some constant terms in to validate our normalization check works
    b = b * c_4 + c_4;
    b = (b - c_1 - c_2) / c_4;
    b = b + c_3;

    field_t d(&composer, fr::zero);
    field_t e(&composer, fr::one);

    const size_t old_n = composer.get_num_gates();
    bool_t d_zero = d.is_zero();
    bool_t e_zero = e.is_zero();
    const size_t new_n = composer.get_num_gates();
    EXPECT_EQ(old_n, new_n);

    bool_t a_zero = a.is_zero();
    bool_t b_zero = b.is_zero();

    EXPECT_EQ(a_zero.get_value(), false);
    EXPECT_EQ(b_zero.get_value(), true);
    EXPECT_EQ(d_zero.get_value(), true);
    EXPECT_EQ(e_zero.get_value(), false);

    waffle::Prover prover = composer.preprocess();

    waffle::Verifier verifier = waffle::preprocess(prover);

    waffle::plonk_proof proof = prover.construct_proof();

    bool result = verifier.verify_proof(proof);
    EXPECT_EQ(result, true);
}<|MERGE_RESOLUTION|>--- conflicted
+++ resolved
@@ -8,8 +8,8 @@
 
 #include <barretenberg/polynomials/polynomial_arithmetic.hpp>
 
+#include <barretenberg/waffle/stdlib/bool/bool.hpp>
 #include <barretenberg/waffle/stdlib/field/field.hpp>
-#include <barretenberg/waffle/stdlib/bool/bool.hpp>
 
 #include <memory>
 
@@ -18,12 +18,8 @@
 
 typedef stdlib::bool_t<waffle::StandardComposer> bool_t;
 typedef stdlib::field_t<waffle::StandardComposer> field_t;
-<<<<<<< HEAD
-typedef stdlib::bool_t<waffle::StandardComposer> bool_t;
-=======
 typedef stdlib::witness_t<waffle::StandardComposer> witness_t;
 typedef stdlib::public_witness_t<waffle::StandardComposer> public_witness_t;
->>>>>>> b99e23eb
 
 void fibbonaci(waffle::StandardComposer& composer)
 {
@@ -71,19 +67,11 @@
 
 void generate_test_plonk_circuit(waffle::StandardComposer& composer, size_t num_gates)
 {
-<<<<<<< HEAD
-    plonk::stdlib::field_t a(plonk::stdlib::witness_t(&composer, barretenberg::fr::random_element()));
-    plonk::stdlib::field_t b(plonk::stdlib::witness_t(&composer, barretenberg::fr::random_element()));
-    plonk::stdlib::field_t c(&composer);
-    for (size_t i = 0; i < (num_gates / 4) - 4; ++i) {
-=======
     field_t a(public_witness_t(&composer, barretenberg::fr::random_element()));
     field_t b(public_witness_t(&composer, barretenberg::fr::random_element()));
 
     field_t c(&composer);
-    for (size_t i = 0; i < (num_gates / 4) - 4; ++i)
-    {
->>>>>>> b99e23eb
+    for (size_t i = 0; i < (num_gates / 4) - 4; ++i) {
         c = a + b;
         c = a * c;
         a = b * b;
@@ -124,7 +112,6 @@
     EXPECT_EQ(result, true);
 }
 
-<<<<<<< HEAD
 TEST(stdlib_field, test_equality)
 {
     waffle::StandardComposer composer = waffle::StandardComposer();
@@ -197,22 +184,6 @@
     bool result = verifier.verify_proof(proof);
     EXPECT_EQ(result, true);
 }
-=======
-// TEST(stdlib_field, test_add_mul_with_constants)
-// {
-//     waffle::StandardComposer composer = waffle::StandardComposer();
-
-//     uint64_t expected = fidget(composer);
-//     waffle::Prover prover = composer.preprocess();
-//     EXPECT_EQ(fr::eq(fr::from_montgomery_form(prover.witness->wires.at("w_3")[17]), { { expected, 0, 0, 0 } }), true);
-
-//     EXPECT_EQ(prover.n, 32UL);
-//     waffle::Verifier verifier = waffle::preprocess(prover);
-//     waffle::plonk_proof proof = prover.construct_proof();
-//     bool result = verifier.verify_proof(proof);
-//     EXPECT_EQ(result, true);
-// }
->>>>>>> b99e23eb
 
 TEST(stdlib_field, test_larger_circuit)
 {
@@ -238,9 +209,13 @@
     // yuck
     field_t a = (public_witness_t(&composer, fr::random_element()));
     field_t b = (public_witness_t(&composer, fr::neg_one()));
-    field_t c_1(&composer,  barretenberg::fr::to_montgomery_form({{ 0x1122334455667788, 0x8877665544332211, 0xaabbccddeeff9933, 0x1122112211221122 }}));
-    field_t c_2(&composer,  barretenberg::fr::to_montgomery_form({{ 0xaabbccddeeff9933, 0x8877665544332211, 0x1122334455667788, 0x1122112211221122 }}));
-    field_t c_3(&composer,  barretenberg::fr::one);
+    field_t c_1(&composer,
+                barretenberg::fr::to_montgomery_form(
+                    { { 0x1122334455667788, 0x8877665544332211, 0xaabbccddeeff9933, 0x1122112211221122 } }));
+    field_t c_2(&composer,
+                barretenberg::fr::to_montgomery_form(
+                    { { 0xaabbccddeeff9933, 0x8877665544332211, 0x1122334455667788, 0x1122112211221122 } }));
+    field_t c_3(&composer, barretenberg::fr::one);
 
     field_t c_4 = c_1 + c_2;
     a = a * c_4 + c_4; // add some constant terms in to validate our normalization check works
