--- conflicted
+++ resolved
@@ -53,13 +53,8 @@
     field_t ciphertext_y = public_witness_t(&composer, expected.y);
     plonk::stdlib::pedersen_note::public_note target_encryption{ { ciphertext_x, ciphertext_y } };
 
-<<<<<<< HEAD
-    plonk::stdlib::uint<waffle::TurboComposer> value(32, note_value_field);
-    plonk::stdlib::pedersen_note::private_note plaintext{ { note_owner_x, note_owner_y }, value, view_key };
-=======
-    plonk::stdlib::pedersen_note::note note{{ ciphertext_x, ciphertext_y }};
+    plonk::stdlib::pedersen_note::note note{ { ciphertext_x, ciphertext_y } };
     plonk::stdlib::uint<waffle::TurboComposer, uint32_t> value(note_value_field);
->>>>>>> c9a19e1e
 
     plonk::stdlib::pedersen_note::public_note result = plonk::stdlib::pedersen_note::encrypt_note(plaintext);
     composer.assert_equal(result.ciphertext.x.witness_index, target_encryption.ciphertext.x.witness_index);
@@ -104,13 +99,8 @@
     field_t ciphertext_x = public_witness_t(&composer, expected.x);
     field_t ciphertext_y = public_witness_t(&composer, expected.y);
 
-<<<<<<< HEAD
-    plonk::stdlib::pedersen_note::public_note target_encryption{ { ciphertext_x, ciphertext_y } };
-    plonk::stdlib::uint<waffle::TurboComposer> value(32, note_value_field);
-=======
-    plonk::stdlib::pedersen_note::note note{{ ciphertext_x, ciphertext_y }};
+    plonk::stdlib::pedersen_note::note note{ { ciphertext_x, ciphertext_y } };
     plonk::stdlib::uint<waffle::TurboComposer, uint32_t> value(note_value_field);
->>>>>>> c9a19e1e
 
     plonk::stdlib::pedersen_note::private_note plaintext{ { note_owner_x, note_owner_y }, value, view_key };
 
