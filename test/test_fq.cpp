#include <gtest/gtest.h>

#include <barretenberg/curves/bn254/fq.hpp>

using namespace barretenberg;

TEST(fq, eq)
{
    fq::field_t a{{ 0x01, 0x02, 0x03, 0x04 } };
    fq::field_t b{{ 0x01, 0x02, 0x03, 0x04 } };
    fq::field_t c{{ 0x01, 0x02, 0x03, 0x05 } };
    fq::field_t d{{ 0x01, 0x02, 0x04, 0x04 } };
    fq::field_t e{{ 0x01, 0x03, 0x03, 0x04 } };
    fq::field_t f{{ 0x02, 0x02, 0x03, 0x04 } };
    EXPECT_EQ(fq::eq(a, b), true);
    EXPECT_EQ(fq::eq(a, c), false);
    EXPECT_EQ(fq::eq(a, d), false);
    EXPECT_EQ(fq::eq(a, e), false);
    EXPECT_EQ(fq::eq(a, f), false);
}

TEST(fq, is_zero)
{
    fq::field_t a = fq::zero;
    fq::field_t b = fq::zero;
    fq::field_t c = fq::zero;
    fq::field_t d = fq::zero;
    fq::field_t e = fq::zero;

    b.data[0] = 1;
    c.data[1] = 1;
    d.data[2] = 1;
    e.data[3] = 1;
    EXPECT_EQ(fq::is_zero(a), true);
    EXPECT_EQ(fq::is_zero(b), false);
    EXPECT_EQ(fq::is_zero(c), false);
    EXPECT_EQ(fq::is_zero(d), false);
    EXPECT_EQ(fq::is_zero(e), false);
}

TEST(fq, random_element)
{
    fq::field_t a = fq::random_element();
    fq::field_t b = fq::random_element();

    EXPECT_EQ(fq::eq(a, b), false);
    EXPECT_EQ(fq::is_zero(a), false);
    EXPECT_EQ(fq::is_zero(b), false);
}

TEST(fq, mul_check_against_constants)
{
    // test against some randomly generated test data
    fq::field_t a{{ 0x2523b6fa3956f038, 0x158aa08ecdd9ec1d, 0xf48216a4c74738d4, 0x2514cc93d6f0a1bf } };
    fq::field_t a_copy = {{ 0x2523b6fa3956f038, 0x158aa08ecdd9ec1d, 0xf48216a4c74738d4, 0x2514cc93d6f0a1bf } };
    fq::field_t b{{ 0xb68aee5e4c8fc17c, 0xc5193de7f401d5e8, 0xb8777d4dde671db3, 0xe513e75c087b0bb } };
    fq::field_t b_copy = {{ 0xb68aee5e4c8fc17c, 0xc5193de7f401d5e8, 0xb8777d4dde671db3, 0xe513e75c087b0bb } };
    fq::field_t expected{{ 0x7ed4174114b521c4, 0x58f5bd1d4279fdc2, 0x6a73ac09ee843d41, 0x687a76ae9b3425c } };
    fq::field_t result{{ 0,0,0,0 } };
    fq::__mul(a, b, result);

    EXPECT_EQ(fq::eq(result, expected), true);
    EXPECT_EQ(fq::eq(a, a_copy), true);
    EXPECT_EQ(fq::eq(b, b_copy), true);
}

// validate that zero-value limbs don't cause any problems
TEST(fq, mul_short_integers)
{
    fq::field_t a{{ 0xa, 0, 0, 0 } };
    fq::field_t b{{ 0xb, 0, 0, 0 } };
    fq::field_t expected =  {{ 0x65991a6dc2f3a183, 0xe3ba1f83394a2d08, 0x8401df65a169db3f, 0x1727099643607bba } };
    fq::field_t result;
    fq::__mul(a, b, result);
    for (size_t i = 0; i < 4; ++i)
    {
        EXPECT_EQ(result.data[i], expected.data[i]);
    }
}

TEST(fq, mul_sqr_consistency)
{
    fq::field_t a = fq::random_element();
    fq::field_t b = fq::random_element();
    fq::field_t t1;
    fq::field_t t2;
    fq::field_t mul_result;
    fq::field_t sqr_result;
    fq::__sub(a, b, t1);
    fq::__add(a, b, t2);
    fq::__mul(t1, t2, mul_result);
    fq::__sqr(a, t1);
    fq::__sqr(b, t2);
    fq::__sub(t1, t2, sqr_result);

    for (size_t i = 0; i < 4; ++i)
    {
        EXPECT_EQ(mul_result.data[i], sqr_result.data[i]);
    }
}

TEST(fq, sqr_check_against_constants)
{
    fq::field_t a{{ 0x329596aa978981e8, 0x8542e6e254c2a5d0, 0xc5b687d82eadb178, 0x2d242aaf48f56b8a } };
    fq::field_t expected{{ 0xbf4fb34e120b8b12, 0xf64d70efbf848328, 0xefbb6a533f2e7d89, 0x1de50f941425e4aa } };
    fq::field_t result;
    fq::__sqr(a, result);
    for (size_t i = 0; i < 4; ++i)
    {
        EXPECT_EQ(result.data[i], expected.data[i]);
    }
}

TEST(fq, add_check_against_constants)
{
    fq::field_t a{{ 0x7d2e20e82f73d3e8, 0x8e50616a7a9d419d, 0xcdc833531508914b, 0xd510253a2ce62c } };
    fq::field_t b{{ 0x2829438b071fd14e, 0xb03ef3f9ff9274e, 0x605b671f6dc7b209, 0x8701f9d971fbc9 } };
    fq::field_t expected{{ 0xa55764733693a536, 0x995450aa1a9668eb, 0x2e239a7282d04354, 0x15c121f139ee1f6 } };
    fq::field_t result;
    fq::__add(a, b, result);
    EXPECT_EQ(fq::eq(result, expected), true);
}


TEST(fq, sub_check_against_constants)
{
    fq::field_t a{{ 0xd68d01812313fb7c, 0x2965d7ae7c6070a5, 0x08ef9af6d6ba9a48, 0x0cb8fe2108914f53 } };
    fq::field_t b{{ 0x2cd2a2a37e9bf14a, 0xebc86ef589c530f6, 0x75124885b362b8fe, 0x1394324205c7a41d } };
    fq::field_t expected{{ 0xe5daeaf47cf50779, 0xd51ed34a5b0d0a3c, 0x4c2d9827a4d939a6, 0x29891a51e3fb4b5f } };
    fq::field_t result;
    fq::__sub(a, b, result);
    EXPECT_EQ(fq::eq(result, expected), true);
}

TEST(fq, to_montgomery_form)
{
    fq::field_t result{{ 0x01, 0x00, 0x00, 0x00 } };
    fq::field_t expected = fq::one;
    fq::__to_montgomery_form(result, result);
    EXPECT_EQ(fq::eq(result, expected), true);
}

TEST(fq, from_montgomery_form)
{
    fq::field_t result = fq::one;
    fq::field_t expected{{ 0x01, 0x00, 0x00, 0x00 } };
    fq::__from_montgomery_form(result, result);
    EXPECT_EQ(fq::eq(result, expected), true);
}

TEST(fq, montgomery_consistency_check)
{
    fq::field_t a = fq::random_element();
    fq::field_t b = fq::random_element();
    fq::field_t aR;
    fq::field_t bR;
    fq::field_t aRR;
    fq::field_t bRR;
    fq::field_t bRRR;
    fq::field_t result_a;
    fq::field_t result_b;
    fq::field_t result_c;
    fq::field_t result_d;
    fq::__to_montgomery_form(a, aR);
    fq::__to_montgomery_form(aR, aRR);
    fq::__to_montgomery_form(b, bR);
    fq::__to_montgomery_form(bR, bRR);
    fq::__to_montgomery_form(bRR, bRRR);
    fq::__mul(aRR, bRR, result_a); // abRRR
    fq::__mul(aR, bRRR, result_b); // abRRR
    fq::__mul(aR, bR, result_c);   // abR
    fq::__mul(a, b, result_d);     // abR^-1
    EXPECT_EQ(fq::eq(result_a, result_b), true);
    fq::__from_montgomery_form(result_a, result_a); // abRR
    fq::__from_montgomery_form(result_a, result_a); // abR
    fq::__from_montgomery_form(result_a, result_a); // ab
    fq::__from_montgomery_form(result_c, result_c); // ab
    fq::__to_montgomery_form(result_d, result_d);   // ab
    EXPECT_EQ(fq::eq(result_a, result_c), true);
    EXPECT_EQ(fq::eq(result_a, result_d), true);
}

TEST(fq, add_mul_consistency)
{
    fq::field_t multiplicand = {{ 0x09, 0, 0, 0 } };
    fq::__to_montgomery_form(multiplicand, multiplicand);

    fq::field_t a = fq::random_element();
    fq::field_t result;
    fq::__add(a, a, result);             // 2
    fq::__add(result, result, result);   // 4
    fq::__add(result, result, result);   // 8
    fq::__add(result, a, result);        // 9

    fq::field_t expected;
    fq::__mul(a, multiplicand, expected);

    EXPECT_EQ(fq::eq(result, expected), true);
}


TEST(fq, sub_mul_consistency)
{
    fq::field_t multiplicand = {{ 0x05, 0, 0, 0 } };
    fq::__to_montgomery_form(multiplicand, multiplicand);

    fq::field_t a = fq::random_element();
    fq::field_t result;
    fq::__add(a, a, result);             // 2
    fq::__add(result, result, result);   // 4
    fq::__add(result, result, result);   // 8
    fq::__sub(result, a, result);        // 7
    fq::__sub(result, a, result);        // 6
    fq::__sub(result, a, result);        // 5

    fq::field_t expected;
    fq::__mul(a, multiplicand, expected);

    EXPECT_EQ(fq::eq(result, expected), true);  
}

TEST(fq, beta)
{
    fq::field_t x = fq::random_element();

    fq::field_t beta_x = {{ x.data[0], x.data[1], x.data[2], x.data[3] } };
    fq::__mul_beta(beta_x, beta_x);

    // compute x^3
    fq::field_t x_cubed;
    fq::__mul(x, x, x_cubed);
    fq::__mul(x_cubed, x, x_cubed);

    // compute beta_x^3
    fq::field_t beta_x_cubed;
    fq::__mul(beta_x, beta_x, beta_x_cubed);
    fq::__mul(beta_x_cubed, beta_x, beta_x_cubed);

    EXPECT_EQ(fq::eq(x_cubed, beta_x_cubed), true);
}

TEST(fq, invert)
{
    fq::field_t input = fq::random_element();
    fq::field_t inverse;
    fq::field_t result;

    fq::__invert(input, inverse);
    fq::__mul(input, inverse, result);
    EXPECT_EQ(fq::eq(result, fq::one), true);
}

TEST(fq, invert_one_is_one)
{
    fq::field_t result = fq::one;
    fq::__invert(result, result);
    EXPECT_EQ(fq::eq(result, fq::one), true);
}

TEST(fq, sqrt)
{
    fq::field_t input = fq::one;
    fq::field_t root;
    fq::field_t result;
    fq::__sqrt(input, root);
    fq::__sqr(root, result);
    for (size_t j = 0; j < 4; ++j)
    {
        EXPECT_EQ(result.data[j], input.data[j]);
    }
}

TEST(fq, sqrt_random)
{
    size_t n = 1024;
    for (size_t i = 0; i < n; ++i)
    {
        fq::field_t input = fq::random_element();
        fq::__sqr(input, input);
        fq::field_t root_test;
        fq::__sqrt(input, root_test);
        fq::__sqr(root_test, root_test);
        EXPECT_EQ(fq::eq(root_test, input), true);
    }
}

TEST(fq, one_and_zero)
{
    fq::field_t result;
    fq::__sub(fq::one, fq::one, result);
    EXPECT_EQ(fq::eq(result, fq::zero), true);
}

TEST(fq, copy)
{
    fq::field_t result = fq::random_element();
    fq::field_t expected;
    fq::__copy(result, expected);
    EXPECT_EQ(fq::eq(result, expected), true);
}

TEST(fq, neg)
{
    fq::field_t a = fq::random_element();
    fq::field_t b;
    fq::__neg(a, b);
    fq::field_t result;
    fq::__add(a, b, result);
    EXPECT_EQ(fq::eq(result, fq::zero), true);
}

<<<<<<< HEAD
TEST(fq, coset_generator_consistency)
{
    size_t num_generators = 15;
    std::vector<fq::field_t> generators(num_generators);
    fq::compute_coset_generators(num_generators, 1 << 30, &generators[0]);
    EXPECT_EQ(generators.size() == num_generators, true);
    for (size_t i = 0; i < generators.size(); ++i)
    {
        EXPECT_EQ(fq::eq(generators[i], fq::coset_generators[i]), true);
=======

TEST(fq, split_into_endomorphism_scalars)
{
    fq::field_t input = {{0, 0, 0, 0}};
    int got_entropy = getentropy((void *)&input.data[0], 32);
    EXPECT_EQ(got_entropy, 0);
    input.data[3] &= 0x7fffffffffffffff;

    while (fq::gt(input, fq::modulus_plus_one))
    {
        fq::__sub(input, fq::modulus, input);
    }
    fq::field_t k = {{input.data[0], input.data[1], input.data[2], input.data[3]}};
    fq::field_t k1 = {{0, 0, 0, 0}};
    fq::field_t k2 = {{0, 0, 0, 0}};

    fq::split_into_endomorphism_scalars(k, k1, k2);

    fq::field_t result{{0, 0, 0, 0}};

    fq::__to_montgomery_form(k1, k1);
    fq::__to_montgomery_form(k2, k2);

    fq::__mul(k2, fq::beta, result);
    fq::__sub(k1, result, result);

    fq::__from_montgomery_form(result, result);
    for (size_t i = 0; i < 4; ++i)
    {
        EXPECT_EQ(result.data[i], k.data[i]);
    }
}

TEST(fq, split_into_endomorphism_scalars_simple)
{

    fq::field_t input = {{1, 0, 0, 0}};
    fq::field_t k = {{0, 0, 0, 0}};
    fq::field_t k1 = {{0, 0, 0, 0}};
    fq::field_t k2 = {{0, 0, 0, 0}};
    fq::__copy(input, k);

    fq::split_into_endomorphism_scalars(k, k1, k2);

    fq::field_t result{{0, 0, 0, 0}};
    fq::__to_montgomery_form(k1, k1);
    fq::__to_montgomery_form(k2, k2);

    fq::__mul(k2, fq::beta, result);
    fq::__sub(k1, result, result);

    fq::__from_montgomery_form(result, result);
    for (size_t i = 0; i < 4; ++i)
    {
        EXPECT_EQ(result.data[i], k.data[i]);
>>>>>>> 7fdf177e
    }
}<|MERGE_RESOLUTION|>--- conflicted
+++ resolved
@@ -309,7 +309,63 @@
     EXPECT_EQ(fq::eq(result, fq::zero), true);
 }
 
-<<<<<<< HEAD
+TEST(fq, split_into_endomorphism_scalars)
+{
+    fq::field_t input = {{0, 0, 0, 0}};
+    int got_entropy = getentropy((void *)&input.data[0], 32);
+    EXPECT_EQ(got_entropy, 0);
+    input.data[3] &= 0x7fffffffffffffff;
+
+    while (fq::gt(input, fq::modulus_plus_one))
+    {
+        fq::__sub(input, fq::modulus, input);
+    }
+    fq::field_t k = {{input.data[0], input.data[1], input.data[2], input.data[3]}};
+    fq::field_t k1 = {{0, 0, 0, 0}};
+    fq::field_t k2 = {{0, 0, 0, 0}};
+
+    fq::split_into_endomorphism_scalars(k, k1, k2);
+
+    fq::field_t result{{0, 0, 0, 0}};
+
+    fq::__to_montgomery_form(k1, k1);
+    fq::__to_montgomery_form(k2, k2);
+
+    fq::__mul(k2, fq::beta, result);
+    fq::__sub(k1, result, result);
+
+    fq::__from_montgomery_form(result, result);
+    for (size_t i = 0; i < 4; ++i)
+    {
+        EXPECT_EQ(result.data[i], k.data[i]);
+    }
+}
+
+TEST(fq, split_into_endomorphism_scalars_simple)
+{
+
+    fq::field_t input = {{1, 0, 0, 0}};
+    fq::field_t k = {{0, 0, 0, 0}};
+    fq::field_t k1 = {{0, 0, 0, 0}};
+    fq::field_t k2 = {{0, 0, 0, 0}};
+    fq::__copy(input, k);
+
+    fq::split_into_endomorphism_scalars(k, k1, k2);
+
+    fq::field_t result{{0, 0, 0, 0}};
+    fq::__to_montgomery_form(k1, k1);
+    fq::__to_montgomery_form(k2, k2);
+
+    fq::__mul(k2, fq::beta, result);
+    fq::__sub(k1, result, result);
+
+    fq::__from_montgomery_form(result, result);
+    for (size_t i = 0; i < 4; ++i)
+    {
+        EXPECT_EQ(result.data[i], k.data[i]);
+    }
+}
+
 TEST(fq, coset_generator_consistency)
 {
     size_t num_generators = 15;
@@ -319,62 +375,5 @@
     for (size_t i = 0; i < generators.size(); ++i)
     {
         EXPECT_EQ(fq::eq(generators[i], fq::coset_generators[i]), true);
-=======
-
-TEST(fq, split_into_endomorphism_scalars)
-{
-    fq::field_t input = {{0, 0, 0, 0}};
-    int got_entropy = getentropy((void *)&input.data[0], 32);
-    EXPECT_EQ(got_entropy, 0);
-    input.data[3] &= 0x7fffffffffffffff;
-
-    while (fq::gt(input, fq::modulus_plus_one))
-    {
-        fq::__sub(input, fq::modulus, input);
-    }
-    fq::field_t k = {{input.data[0], input.data[1], input.data[2], input.data[3]}};
-    fq::field_t k1 = {{0, 0, 0, 0}};
-    fq::field_t k2 = {{0, 0, 0, 0}};
-
-    fq::split_into_endomorphism_scalars(k, k1, k2);
-
-    fq::field_t result{{0, 0, 0, 0}};
-
-    fq::__to_montgomery_form(k1, k1);
-    fq::__to_montgomery_form(k2, k2);
-
-    fq::__mul(k2, fq::beta, result);
-    fq::__sub(k1, result, result);
-
-    fq::__from_montgomery_form(result, result);
-    for (size_t i = 0; i < 4; ++i)
-    {
-        EXPECT_EQ(result.data[i], k.data[i]);
-    }
-}
-
-TEST(fq, split_into_endomorphism_scalars_simple)
-{
-
-    fq::field_t input = {{1, 0, 0, 0}};
-    fq::field_t k = {{0, 0, 0, 0}};
-    fq::field_t k1 = {{0, 0, 0, 0}};
-    fq::field_t k2 = {{0, 0, 0, 0}};
-    fq::__copy(input, k);
-
-    fq::split_into_endomorphism_scalars(k, k1, k2);
-
-    fq::field_t result{{0, 0, 0, 0}};
-    fq::__to_montgomery_form(k1, k1);
-    fq::__to_montgomery_form(k2, k2);
-
-    fq::__mul(k2, fq::beta, result);
-    fq::__sub(k1, result, result);
-
-    fq::__from_montgomery_form(result, result);
-    for (size_t i = 0; i < 4; ++i)
-    {
-        EXPECT_EQ(result.data[i], k.data[i]);
->>>>>>> 7fdf177e
     }
 }