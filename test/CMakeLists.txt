# barretenberg
# copyright 2019 Spilsbury Holdings

add_definitions(-DGTEST_HAS_EXCEPTIONS=0)
if(WASM)
    add_definitions(-DGTEST_HAS_STREAM_REDIRECTION=0)
else()
    set(
        CONDITIONAL_SOURCES
        stdlib/test_stdlib_merkle_tree.cpp
    )
    set(
        CONDITIONAL_LIBRARIES
        leveldb
    )
endif()

include(FetchContent)

### DEPENDENCIES
FetchContent_Declare(
    googletest
    GIT_REPOSITORY https://github.com/google/googletest.git
    GIT_TAG release-1.8.0
)

FetchContent_GetProperties(googletest)
if(NOT googletest_POPULATED)
    FetchContent_Populate(googletest)
    add_subdirectory(${googletest_SOURCE_DIR} ${googletest_BINARY_DIR} EXCLUDE_FROM_ALL)
endif()

mark_as_advanced(
    BUILD_GMOCK BUILD_GTEST BUILD_SHARED_LIBS
    gmock_build_tests gtest_build_samples gtest_build_tests
    gtest_disable_pthreads gtest_force_shared_crt gtest_hide_internal_symbols
)

add_compile_options(-Werror -Wall -Wextra -Wconversion -Wsign-conversion -Wno-unused-parameter -Wno-unused-function -Wno-unused-variable)

if(CMAKE_CXX_COMPILER_ID MATCHES "Clang")
    set(CMAKE_CXX_FLAGS "${CMAKE_CXX_FLAGS} -Wno-unguarded-availability-new -Wno-c99-extensions")
endif()

add_executable(
    barretenberg_tests
    test_helpers.hpp
    test_wnaf.cpp
    test_fq.cpp
    test_fq2.cpp
    test_fq6.cpp
    test_fq12.cpp
    test_fr.cpp
    test_g1.cpp
    test_g2.cpp
    test_scalar_multiplication.cpp
    test_pairing.cpp
    test_grumpkin.cpp
    test_io.cpp
    test_polynomial_arithmetic.cpp
    test_preprocess.cpp
    test_transcript.cpp
    test_logic_identities.cpp
    uint256/test_uint256.cpp
    uint256/test_uint512.cpp
    misc_crypto/test_schnorr.cpp
    misc_crypto/test_blake2s.cpp
    misc_crypto/test_sha256.cpp
    proof_system/test_public_inputs.cpp
    proof_system/test_prover.cpp
    proof_system/test_verifier.cpp
    widgets/test_turbo_arithmetic_widget.cpp
    widgets/test_turbo_fixed_base_widget.cpp
    widgets/test_turbo_range_widget.cpp
    widgets/test_turbo_logic_widget.cpp
    composer/test_standard_composer.cpp
    composer/test_mimc_composer.cpp
    composer/test_extended_composer.cpp
    composer/test_turbo_composer.cpp
    stdlib/test_stdlib_bool.cpp
    stdlib/test_stdlib_field.cpp
    stdlib/test_stdlib_uint32.cpp
    stdlib/test_stdlib_turbo_uint.cpp
    stdlib/test_stdlib_bitarray.cpp
    stdlib/test_stdlib_byte_array.cpp
    stdlib/test_stdlib_mimc.cpp
    stdlib/test_stdlib_blake2s.cpp
    stdlib/test_stdlib_sha256.cpp
    stdlib/test_stdlib_pedersen.cpp
    stdlib/test_stdlib_schnorr.cpp
    stdlib/test_stdlib_pedersen_note.cpp
<<<<<<< HEAD
    noir/test_noir.cpp
    ${CONDITIONAL_SOURCES}
=======
>>>>>>> 73b14edb
)

#     noir/test_noir.cpp
set_target_properties(
    barretenberg_tests
    PROPERTIES

    RUNTIME_OUTPUT_DIRECTORY .
)

target_include_directories(
    barretenberg_tests
    SYSTEM PRIVATE
)
#         ${private_include_dir}/boost

if(WASM)
    target_link_options(
        barretenberg_tests
        PRIVATE
        -Wl,-z,stack-size=8388608
    )
endif()

target_link_libraries(
    barretenberg_tests
    PUBLIC
    barretenberg
    PRIVATE
    gtest
    gmock
    gtest_main
    ${CONDITIONAL_LIBRARIES}
    ${private_os_libs}
)

target_include_directories(
    barretenberg_tests
    PRIVATE
        ${private_include_dir}
        ${include_dir}
)

add_test(
    TARGET
    barretenberg_tests
    TEST_PREFIX
    ${PROJECT_NAME}/test/
)<|MERGE_RESOLUTION|>--- conflicted
+++ resolved
@@ -89,11 +89,7 @@
     stdlib/test_stdlib_pedersen.cpp
     stdlib/test_stdlib_schnorr.cpp
     stdlib/test_stdlib_pedersen_note.cpp
-<<<<<<< HEAD
-    noir/test_noir.cpp
     ${CONDITIONAL_SOURCES}
-=======
->>>>>>> 73b14edb
 )
 
 #     noir/test_noir.cpp
