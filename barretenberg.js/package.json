--- conflicted
+++ resolved
@@ -25,19 +25,11 @@
     "@types/levelup": "^4.3.0",
     "debug": "^4.1.1",
     "detect-node": "^2.0.4",
-<<<<<<< HEAD
     "fs-extra": "10.0.0",
     "levelup": "^5.0.0",
     "memdown": "^6.0.0",
-    "node-fetch": "^2.6.0",
+    "node-fetch": "2.6.1",
     "promise-readable": "^5.0.4",
-=======
-    "fs-extra": "9.0.1",
-    "levelup": "^4.4.0",
-    "memdown": "^5.1.0",
-    "node-fetch": "2.6.1",
-    "promise-readable": "^6.0.0",
->>>>>>> 0b020b6a
     "sha3": "^2.1.3",
     "threads": "1.3.1",
     "tslib": "^2.0.0"
