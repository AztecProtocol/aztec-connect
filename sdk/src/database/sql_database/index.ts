--- conflicted
+++ resolved
@@ -1,14 +1,7 @@
-<<<<<<< HEAD
 import { AliasHash } from '@aztec/barretenberg/account_id';
 import { GrumpkinAddress } from '@aztec/barretenberg/address';
 import { TxHash } from '@aztec/barretenberg/tx_hash';
-import { Connection, ConnectionOptions, MoreThan, MoreThanOrEqual, Repository } from 'typeorm';
-=======
-import { GrumpkinAddress } from 'barretenberg/address';
-import { AliasHash } from 'barretenberg/client_proofs/alias_hash';
-import { TxHash } from 'barretenberg/tx_hash';
 import { Connection, ConnectionOptions, IsNull, MoreThan, MoreThanOrEqual, Repository } from 'typeorm';
->>>>>>> 0b020b6a
 import { Note } from '../../note';
 import { AccountId, UserData } from '../../user';
 import { UserAccountTx, UserDefiTx, UserJoinSplitTx } from '../../user_tx';
@@ -212,7 +205,6 @@
     await this.accountTxRep.update({ txHash }, { settled });
   }
 
-<<<<<<< HEAD
   async addDefiTx(tx: UserDefiTx) {
     await this.defiTxRep.save({ ...tx }); // save() will mutate tx, changing undefined values to null.
   }
@@ -250,7 +242,8 @@
 
     const accountTx = await this.accountTxRep.findOne({ where: { txHash } });
     return !!accountTx?.settled;
-=======
+  }
+
   async getUnsettledUserTxs(userId: AccountId) {
     const unsettledTxs = await Promise.all([
       this.accountTxRep.find({ where: { userId, settled: IsNull() } }),
@@ -261,7 +254,6 @@
 
   async removeUserTx(txHash: TxHash, userId: AccountId) {
     await Promise.all([this.accountTxRep.delete({ txHash }), this.joinSplitTxRep.delete({ txHash, userId })]);
->>>>>>> 0b020b6a
   }
 
   async addUserSigningKey(signingKey: SigningKey) {
