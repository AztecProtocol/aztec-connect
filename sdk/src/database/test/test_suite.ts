import { AliasHash } from '@aztec/barretenberg/account_id';
import { GrumpkinAddress } from '@aztec/barretenberg/address';
import { TxHash } from '@aztec/barretenberg/tx_hash';
import { randomBytes } from 'crypto';
import { Note } from '../../note';
import { AccountId, UserData } from '../../user';
import { UserAccountTx, UserDefiTx, UserJoinSplitTx } from '../../user_tx';
import { Database, SigningKey } from '../database';
import {
  randomAlias,
  randomClaim,
  randomNote,
  randomSigningKey,
  randomUser,
  randomUserAccountTx,
  randomUserDefiTx,
  randomUserJoinSplitTx,
} from './fixtures';

const sort = (arr: any[], sortBy: string) => arr.sort((a, b) => (a[sortBy] < b[sortBy] ? -1 : 1));

export const databaseTestSuite = (
  dbName: string,
  createDb: () => Promise<Database>,
  destroyDb: () => Promise<void>,
) => {
  describe(dbName, () => {
    let db: Database;

    beforeEach(async () => {
      db = await createDb();
      await db.init();
    });

    afterEach(async () => {
      await destroyDb();
    });

    describe('Note', () => {
      it('add note to db and get note by index', async () => {
        const note = randomNote();
        note.value = 2899999999999990600n;

        await db.addNote(note);

        const savedNote = await db.getNote(note.index);
        expect(savedNote).toEqual(note);
      });

      it('get note by nullifier', async () => {
        const note0 = randomNote();
        const note1 = randomNote();
        await db.addNote(note0);
        await db.addNote(note1);
        expect(await db.getNoteByNullifier(note0.nullifier)).toEqual(note0);
        expect(await db.getNoteByNullifier(note1.nullifier)).toEqual(note1);
        expect(await db.getNoteByNullifier(randomBytes(32))).toBeUndefined();
      });

      it('can nullify a note', async () => {
        const note = randomNote();
        await db.addNote(note);

        const savedNote = await db.getNote(note.index);
        expect(savedNote!.nullified).toBe(false);

        await db.nullifyNote(note.index);

        const updatedNote = await db.getNote(note.index);
        expect(updatedNote!.nullified).toBe(true);
      });

      it('get all notes belonging to a user that are not nullified', async () => {
        const userId = AccountId.random();
        const userNotes: Note[] = [];
        for (let i = 0; i < 5; ++i) {
          const note = randomNote();
          note.owner = userId;
          await db.addNote(note);
          if (i % 2) {
            await db.nullifyNote(note.index);
          } else {
            userNotes.push(note);
          }
        }
        for (let i = 0; i < 5; ++i) {
          const note = randomNote();
          note.owner = AccountId.random();
          await db.addNote(note);
        }

        const savedNotes = await db.getUserNotes(userId);
        expect(savedNotes).toEqual(sort(userNotes, 'index'));
      });
    });

    describe('Claim', () => {
      it('add claim to db and get it by nullifier', async () => {
        const claim = randomClaim();
        await db.addClaim(claim);

        const savedClaim = await db.getClaim(claim.nullifier);
        expect(savedClaim).toEqual(claim);
      });
    });

    describe('User', () => {
      it('add user to db and get user by id', async () => {
        const user = randomUser();
        await db.addUser(user);

        const savedUser = await db.getUser(user.id);
        expect(savedUser).toEqual(user);
      });

      it('get all users', async () => {
        const users: UserData[] = [];
        for (let i = 0; i < 5; ++i) {
          const user = randomUser();
          await db.addUser(user);
          users.push(user);
        }
        const savedUsers = await db.getUsers();
        expect(sort(savedUsers, 'id')).toEqual(sort(users, 'id'));
      });

      it('update data for an existing user', async () => {
        const user = randomUser();
        await db.addUser(user);

        const newUser = { ...user, syncedToRollup: user.syncedToRollup + 1 };
        await db.updateUser(newUser);

        const updatedUser = await db.getUser(user.id);
        expect(updatedUser).toEqual(newUser);
      });

      it('ignore if try to update a non existent user', async () => {
        const user = randomUser();
        await db.addUser(user);

        const newUser = { ...user, id: AccountId.random() };
        await db.updateUser(newUser);

        const oldUser = await db.getUser(user.id);
        expect(oldUser).toEqual(user);

        const updatedUser = await db.getUser(newUser.id);
        expect(updatedUser).toBeUndefined();
      });
    });

    describe('JoinSplitTx', () => {
      it('add join split tx to db and get it by user id and tx hash', async () => {
        const tx = randomUserJoinSplitTx();
        await db.addJoinSplitTx(tx);

        const newUserId = AccountId.random();
        const sharedTx = { ...tx, userId: newUserId };
        await db.addJoinSplitTx(sharedTx);

        const savedTx = await db.getJoinSplitTx(tx.txHash, tx.userId);
        expect(savedTx).toEqual(tx);

        const newTx = await db.getJoinSplitTx(tx.txHash, newUserId);
        expect(newTx).toEqual(sharedTx);
      });

      it('will override old data if try to add a user tx with the same user id and tx hash combination', async () => {
        const tx = randomUserJoinSplitTx();
        await db.addJoinSplitTx(tx);

        const newTx = randomUserJoinSplitTx({ userId: tx.userId, txHash: tx.txHash });
        await db.addJoinSplitTx(newTx);

        const savedTx = await db.getJoinSplitTx(tx.txHash, tx.userId);
        expect(savedTx).toEqual(newTx);
      });

      it('settle join split tx for specific user', async () => {
        const tx = randomUserJoinSplitTx();

        const userId0 = AccountId.random();
        await db.addJoinSplitTx({ ...tx, userId: userId0 });

        const userId1 = AccountId.random();
        await db.addJoinSplitTx({ ...tx, userId: userId1 });

        const settled = new Date();
        await db.settleJoinSplitTx(tx.txHash, userId0, settled);

        const tx0 = await db.getJoinSplitTx(tx.txHash, userId0);
        expect(tx0!.settled).toEqual(settled);

        const tx1 = await db.getJoinSplitTx(tx.txHash, userId1);
        expect(tx1!.settled).toEqual(undefined);
      });

      it('get all txs for a user from newest to oldest with unsettled txs first', async () => {
        const userId0 = AccountId.random();
        const userId1 = AccountId.random();
        const settledTxs0: UserJoinSplitTx[] = [];
        const settledTxs1: UserJoinSplitTx[] = [];
        const now = Date.now();
        for (let i = 0; i < 5; ++i) {
          const tx0 = randomUserJoinSplitTx({ userId: userId0, settled: new Date(now + i) });
          await db.addJoinSplitTx(tx0);
          settledTxs0.push(tx0);

          const tx1 = randomUserJoinSplitTx({ userId: userId1, settled: new Date(now - i) });
          await db.addJoinSplitTx(tx1);
          settledTxs1.push(tx1);
        }

        expect(await db.getJoinSplitTxs(userId0)).toEqual([...settledTxs0].reverse());
        expect(await db.getJoinSplitTxs(userId1)).toEqual(settledTxs1);

        const unsettledTxs0: UserJoinSplitTx[] = [];
        const unsettledTxs1: UserJoinSplitTx[] = [];
        for (let i = 0; i < 5; ++i) {
          const tx0 = randomUserJoinSplitTx({ userId: userId0, created: new Date(now - i) });
          await db.addJoinSplitTx(tx0);
          unsettledTxs0.push(tx0);

          const tx1 = randomUserJoinSplitTx({ userId: userId1, created: new Date(now + i) });
          await db.addJoinSplitTx(tx1);
          unsettledTxs1.push(tx1);
        }

        expect(await db.getJoinSplitTxs(userId0)).toEqual(unsettledTxs0.concat([...settledTxs0].reverse()));
        expect(await db.getJoinSplitTxs(userId1)).toEqual([...unsettledTxs1].reverse().concat(settledTxs1));
      });
    });

    describe('AccountTx', () => {
      it('add account tx to db and get it by tx hash', async () => {
        const tx0 = randomUserAccountTx();
        await db.addAccountTx(tx0);

        const tx1 = randomUserAccountTx();
        await db.addAccountTx(tx1);

        expect(await db.getAccountTx(tx0.txHash)).toEqual(tx0);
        expect(await db.getAccountTx(tx1.txHash)).toEqual(tx1);
      });

      it('will override old data if try to add an account tx with existing tx hash', async () => {
        const tx = randomUserAccountTx();
        await db.addAccountTx(tx);

        const newTx = randomUserAccountTx({ txHash: tx.txHash, userId: tx.userId });
        await db.addAccountTx(newTx);

        const savedTx = await db.getAccountTx(tx.txHash);
        expect(savedTx).toEqual(newTx);
      });

      it('settle an account tx with a specific tx hash', async () => {
        const tx0 = randomUserAccountTx();
        const tx1 = randomUserAccountTx();
        await db.addAccountTx(tx0);
        await db.addAccountTx(tx1);

        const settled = new Date();
        await db.settleAccountTx(tx1.txHash, settled);

        const savedTx0 = await db.getAccountTx(tx0.txHash);
        expect(savedTx0!.settled).toBeFalsy();

        const savedTx1 = await db.getAccountTx(tx1.txHash);
        expect(savedTx1!.settled).toEqual(settled);
      });

      it('get all txs for a user from newest to oldest with unsettled txs first', async () => {
        const userId = AccountId.random();
        const txs: UserAccountTx[] = [];
        const now = Date.now();
        for (let i = 0; i < 5; ++i) {
          const tx = randomUserAccountTx({ userId, created: new Date(now + i), settled: new Date(now + i) });
          await db.addAccountTx(tx);
          txs.push(tx);

          const tx2 = randomUserAccountTx();
          await db.addAccountTx(tx2);
        }

        expect(await db.getAccountTxs(userId)).toEqual([...txs].reverse());

        const unsettledTxs0: UserAccountTx[] = [];
        const unsettledTxs1: UserAccountTx[] = [];
        for (let i = 0; i < 5; ++i) {
          const tx = randomUserAccountTx({ userId, created: new Date(now - i) });
          await db.addAccountTx(tx);
          unsettledTxs0.push(tx);
        }
        for (let i = 0; i < 5; ++i) {
          const tx = randomUserAccountTx({ userId, created: new Date(now + unsettledTxs0.length + i) });
          await db.addAccountTx(tx);
          unsettledTxs1.push(tx);
        }

        expect(await db.getAccountTxs(userId)).toEqual([
          ...unsettledTxs1.reverse(),
          ...unsettledTxs0,
          ...txs.reverse(),
        ]);
      });
    });

<<<<<<< HEAD
    describe('DefiTx', () => {
      it('add defi tx to db and get it by tx hash', async () => {
        const tx1 = randomUserDefiTx();
        await db.addDefiTx(tx1);
        const tx2 = randomUserDefiTx();
        await db.addDefiTx(tx2);

        expect(await db.getDefiTx(tx1.txHash)).toEqual(tx1);
        expect(await db.getDefiTx(tx2.txHash)).toEqual(tx2);
      });

      it('will override old data if try to add a defi tx with the same tx hash and user id', async () => {
        const tx = randomUserDefiTx();
        await db.addDefiTx(tx);

        const newTx = randomUserDefiTx({ txHash: tx.txHash, userId: tx.userId });
        await db.addDefiTx(newTx);

        const savedTx = await db.getDefiTx(tx.txHash);
        expect(savedTx).toEqual(newTx);
      });

      it('update defi tx with interaction result', async () => {
        const tx = randomUserDefiTx();
        await db.addDefiTx(tx);

        const savedTx = (await db.getDefiTx(tx.txHash))!;
        expect(savedTx.outputValueA).toBe(0n);
        expect(savedTx.outputValueB).toBe(0n);
        expect(savedTx.settled).toBeFalsy();

        const outputValueA = 123n;
        const outputValueB = 456n;
        await db.updateDefiTx(tx.txHash, outputValueA, outputValueB);

        const settledTx = (await db.getDefiTx(tx.txHash))!;
        expect(settledTx.outputValueA).toEqual(outputValueA);
        expect(settledTx.outputValueB).toEqual(outputValueB);
        expect(settledTx.settled).toBeFalsy();
      });

      it('settle defi tx by tx hash', async () => {
        const tx = randomUserDefiTx();
        await db.addDefiTx(tx);

        const savedTx = (await db.getDefiTx(tx.txHash))!;
        expect(savedTx.settled).toBeFalsy();

        const settled = new Date();
        await db.settleDefiTx(tx.txHash, settled);

        const settledTx = (await db.getDefiTx(tx.txHash))!;
        expect(settledTx.settled).toEqual(settled);
      });

      it('get all txs for a user from newest to oldest with unsettled txs first', async () => {
        const userId0 = AccountId.random();
        const userId1 = AccountId.random();
        const settledTxs0: UserDefiTx[] = [];
        const settledTxs1: UserDefiTx[] = [];
        const now = Date.now();
        for (let i = 0; i < 5; ++i) {
          const tx0 = randomUserDefiTx({ userId: userId0, settled: new Date(now + i) });
          await db.addDefiTx(tx0);
          settledTxs0.push(tx0);

          const tx1 = randomUserDefiTx({ userId: userId1, settled: new Date(now - i) });
          await db.addDefiTx(tx1);
          settledTxs1.push(tx1);
        }

        expect(await db.getDefiTxs(userId0)).toEqual([...settledTxs0].reverse());
        expect(await db.getDefiTxs(userId1)).toEqual(settledTxs1);

        const unsettledTxs0: UserDefiTx[] = [];
        const unsettledTxs1: UserDefiTx[] = [];
        for (let i = 0; i < 5; ++i) {
          const tx0 = randomUserDefiTx({ userId: userId0, created: new Date(now - i) });
          await db.addDefiTx(tx0);
          unsettledTxs0.push(tx0);

          const tx1 = randomUserDefiTx({ userId: userId1, created: new Date(now + i) });
          await db.addDefiTx(tx1);
          unsettledTxs1.push(tx1);
        }

        expect(await db.getDefiTxs(userId0)).toEqual(unsettledTxs0.concat([...settledTxs0].reverse()));
        expect(await db.getDefiTxs(userId1)).toEqual([...unsettledTxs1].reverse().concat(settledTxs1));
      });
    });

    describe('UserTx', () => {
      it('only return a tx with the correct type', async () => {
        const jsTx = randomUserJoinSplitTx();
        await db.addJoinSplitTx(jsTx);
        const accountTx = randomUserAccountTx();
        await db.addAccountTx(accountTx);
        const defiTx = randomUserDefiTx();
        await db.addDefiTx(defiTx);

        expect(await db.getJoinSplitTx(jsTx.txHash, jsTx.userId)).toEqual(jsTx);
        expect(await db.getJoinSplitTx(accountTx.txHash, accountTx.userId)).toBe(undefined);
        expect(await db.getJoinSplitTx(defiTx.txHash, defiTx.userId)).toBe(undefined);

        expect(await db.getAccountTx(jsTx.txHash)).toBe(undefined);
        expect(await db.getAccountTx(accountTx.txHash)).toEqual(accountTx);
        expect(await db.getAccountTx(defiTx.txHash)).toBe(undefined);

        expect(await db.getDefiTx(jsTx.txHash)).toBe(undefined);
        expect(await db.getDefiTx(accountTx.txHash)).toBe(undefined);
        expect(await db.getDefiTx(defiTx.txHash)).toEqual(defiTx);
      });

      it('check if a tx is settled', async () => {
        const jsTx = randomUserJoinSplitTx();
        await db.addJoinSplitTx(jsTx);
        const accountTx = randomUserAccountTx();
        await db.addAccountTx(accountTx);
        const defiTx = randomUserDefiTx();
        await db.addDefiTx(defiTx);

        expect(await db.isUserTxSettled(jsTx.txHash)).toBe(false);
        expect(await db.isUserTxSettled(accountTx.txHash)).toBe(false);
        expect(await db.isUserTxSettled(defiTx.txHash)).toBe(false);

        await db.settleJoinSplitTx(jsTx.txHash, jsTx.userId, new Date());
        await db.settleAccountTx(accountTx.txHash, new Date());
        await db.settleDefiTx(defiTx.txHash, new Date());

        expect(await db.isUserTxSettled(jsTx.txHash)).toBe(true);
        expect(await db.isUserTxSettled(accountTx.txHash)).toBe(true);
        expect(await db.isUserTxSettled(defiTx.txHash)).toBe(true);
      });

      it('return true only when all join split user txs with the same txHash are settled', async () => {
        const txs: UserJoinSplitTx[] = [];
        const txHash = TxHash.random();
        for (let i = 0; i < 5; ++i) {
          const tx = randomUserJoinSplitTx({ txHash, settled: i ? new Date() : undefined });
          await db.addJoinSplitTx(tx);
          txs.push(tx);
        }

        expect(await db.isUserTxSettled(txHash)).toBe(false);

        await db.settleJoinSplitTx(txHash, txs[0].userId, new Date());

        expect(await db.isUserTxSettled(txHash)).toBe(true);
=======
    describe('UserTx', () => {
      it('get unsettled user txs', async () => {
        const unsettledTxHashes: TxHash[] = [];
        const userId = AccountId.random();
        for (let i = 0; i < 10; ++i) {
          const jsTx = randomUserJoinSplitTx();
          if (i % 3) {
            jsTx.userId = userId;
          }
          await db.addJoinSplitTx(jsTx);
          if (i % 2) {
            await db.settleJoinSplitTx(jsTx.txHash, new Date());
          } else if (i % 3) {
            unsettledTxHashes.push(jsTx.txHash);
          }

          const accountTx = randomUserAccountTx();
          if (i % 3) {
            accountTx.userId = userId;
          }
          await db.addAccountTx(accountTx);
          if (!(i % 2)) {
            await db.settleAccountTx(accountTx.txHash, new Date());
          } else if (i % 3) {
            unsettledTxHashes.push(accountTx.txHash);
          }
        }

        const txHashes = await db.getUnsettledUserTxs(userId);
        expect(txHashes.length).toBe(unsettledTxHashes.length);
        expect(txHashes).toEqual(expect.arrayContaining(unsettledTxHashes));
      });

      it('remove tx by txHash and userId', async () => {
        const userA = AccountId.random();
        const userB = AccountId.random();

        const jsTx0 = randomUserJoinSplitTx();
        jsTx0.userId = userA;
        await db.addJoinSplitTx(jsTx0);
        jsTx0.userId = userB;
        await db.addJoinSplitTx(jsTx0);

        const jsTx1 = randomUserJoinSplitTx();
        jsTx1.userId = userA;
        await db.addJoinSplitTx(jsTx1);
        jsTx1.userId = userB;
        await db.addJoinSplitTx(jsTx1);

        const accountTx0 = randomUserAccountTx({ userId: userA });
        const accountTx1 = randomUserAccountTx({ userId: userB });
        await db.addAccountTx(accountTx0);
        await db.addAccountTx(accountTx1);

        await db.removeUserTx(jsTx0.txHash, userA);
        await db.removeUserTx(jsTx1.txHash, userB);
        await db.removeUserTx(accountTx0.txHash, userA);

        expect(await db.getJoinSplitTxs(userA)).toEqual([expect.objectContaining({ ...jsTx1, userId: userA })]);
        expect(await db.getJoinSplitTxs(userB)).toEqual([expect.objectContaining({ ...jsTx0, userId: userB })]);
        expect(await db.getAccountTxs(userA)).toEqual([]);
        expect(await db.getAccountTxs(userB)).toEqual([accountTx1]);
>>>>>>> 0b020b6a
      });
    });

    describe('UserKey', () => {
      it('add signing key and get all keys for a user', async () => {
        const accountId = AccountId.random();
        const userKeys: SigningKey[] = [];
        for (let i = 0; i < 3; ++i) {
          const signingKey = randomSigningKey();
          signingKey.accountId = accountId;
          await db.addUserSigningKey(signingKey);
          userKeys.push(signingKey);
        }
        for (let i = 0; i < 5; ++i) {
          const signingKey = randomSigningKey();
          await db.addUserSigningKey(signingKey);
        }

        const savedUserKeys = await db.getUserSigningKeys(accountId);
        expect(sort(savedUserKeys, 'key')).toEqual(sort(userKeys, 'key'));
      });

      it('override the existing data when adding signing keys with the same accountAliasId and key', async () => {
        const accountId = AccountId.random();
        const key1 = randomSigningKey();
        key1.accountId = accountId;

        await db.addUserSigningKey(key1);
        expect(await db.getUserSigningKeys(accountId)).toEqual([key1]);

        const key2 = { ...key1, treeIndex: key1.treeIndex + 1 };
        await db.addUserSigningKey(key2);
        expect(await db.getUserSigningKeys(accountId)).toEqual([key2]);

        const key3 = { ...key1, accountId: AccountId.random() };
        await db.addUserSigningKey(key3);
        expect(await db.getUserSigningKeys(accountId)).toEqual([key2]);

        const key4 = { ...key1, key: randomBytes(32) };
        await db.addUserSigningKey(key4);
        expect(sort(await db.getUserSigningKeys(accountId), 'key')).toEqual(sort([key2, key4], 'key'));
      });

      it('remove all signing keys of given account id', async () => {
        const generateAccountSigningKeys = async (accountId: AccountId, numKeys = 3) => {
          const keys: SigningKey[] = [];
          for (let i = 0; i < numKeys; ++i) {
            const signingKey = randomSigningKey();
            signingKey.accountId = accountId;
            await db.addUserSigningKey(signingKey);
            keys.push(signingKey);
          }
          return keys;
        };

        const accountId0 = AccountId.random();
        const accountId1 = AccountId.random();
        const keys0 = await generateAccountSigningKeys(accountId0);
        const keys1 = await generateAccountSigningKeys(accountId1);

        const savedSigningKeys0 = await db.getUserSigningKeys(accountId0);
        expect(sort(savedSigningKeys0, 'key')).toEqual(sort(keys0, 'key'));

        await db.removeUserSigningKeys(accountId0);

        expect(await db.getUserSigningKeys(accountId0)).toEqual([]);

        const savedSigningKeys1 = await db.getUserSigningKeys(accountId1);
        expect(sort(savedSigningKeys1, 'key')).toEqual(sort(keys1, 'key'));
      });

      it('get the index of a signing key', async () => {
        const accountId = AccountId.random();
        const signingKey = randomSigningKey();
        signingKey.accountId = accountId;
        await db.addUserSigningKey(signingKey);

        const fullKey = new GrumpkinAddress(Buffer.concat([signingKey.key, randomBytes(32)]));
        const index0 = await db.getUserSigningKeyIndex(accountId, fullKey);
        expect(index0).toEqual(signingKey.treeIndex);

        const index1 = await db.getUserSigningKeyIndex(AccountId.random(), fullKey);
        expect(index1).toBeUndefined();
      });
    });

    describe('Alias', () => {
      it('save alias and its address and nonce', async () => {
        const alias0 = randomAlias();
        await db.setAlias(alias0);
        const alias1 = randomAlias();
        await db.setAlias(alias1);
        const alias2 = { ...alias0, address: GrumpkinAddress.randomAddress(), latestNonce: alias0.latestNonce + 1 };
        await db.setAlias(alias2);

        const savedAlias0 = await db.getAlias(alias0.aliasHash, alias0.address);
        expect(savedAlias0).toEqual(alias0);

        const savedAlias2 = await db.getAlias(alias2.aliasHash, alias2.address);
        expect(savedAlias2).toEqual(alias2);

        const savedAliases0 = await db.getAliases(alias0.aliasHash);
        expect(sort(savedAliases0, 'latestNonce')).toEqual(sort([alias0, alias2], 'latestNonce'));

        const savedAliases1 = await db.getAliases(alias1.aliasHash);
        expect(savedAliases1).toEqual([alias1]);

        const emptyAliases = await db.getAliases(AliasHash.random());
        expect(emptyAliases).toEqual([]);
      });

      it('update alias with the same aliasHash and address pair', async () => {
        const alias1 = randomAlias();
        await db.setAlias(alias1);

        const alias2 = { ...alias1, aliasHash: AliasHash.random() };
        await db.setAlias(alias2);

        const updatedAlias = { ...alias1, latestNonce: alias1.latestNonce + 1 };

        await db.setAlias(updatedAlias);

        const savedAliases1 = await db.getAliases(alias1.aliasHash);
        expect(savedAliases1).toEqual([updatedAlias]);

        const savedAliases2 = await db.getAliases(alias2.aliasHash);
        expect(savedAliases2).toEqual([alias2]);
      });

      it('get the largest nonce by public key', async () => {
        const address1 = GrumpkinAddress.randomAddress();
        const address2 = GrumpkinAddress.randomAddress();
        for (let i = 0; i < 3; ++i) {
          const alias = randomAlias();
          alias.address = address1;
          alias.latestNonce = i;
          await db.setAlias(alias);

          alias.address = address2;
          alias.latestNonce = 10 - i;
          await db.setAlias(alias);
        }

        expect(await db.getLatestNonceByAddress(address1)).toBe(2);
        expect(await db.getLatestNonceByAddress(address2)).toBe(10);
      });

      it('get the largest nonce by alias hash', async () => {
        const aliasHash1 = AliasHash.random();
        const aliasHash2 = AliasHash.random();
        for (let i = 0; i < 3; ++i) {
          const alias = randomAlias();
          alias.aliasHash = aliasHash1;
          alias.latestNonce = i;
          await db.setAlias(alias);

          alias.aliasHash = aliasHash2;
          alias.latestNonce = 10 - i;
          await db.setAlias(alias);
        }

        expect(await db.getLatestNonceByAliasHash(aliasHash1)).toBe(2);
        expect(await db.getLatestNonceByAliasHash(aliasHash2)).toBe(10);
      });

      it('get alias hash by public key and an optional nonce', async () => {
        const alias = randomAlias();
        const aliasHashes: AliasHash[] = [];
        for (let i = 0; i < 3; ++i) {
          alias.latestNonce = 10 - i * 2;
          alias.aliasHash = AliasHash.random();
          aliasHashes.push(alias.aliasHash);
          await db.setAlias(alias);
        }

        expect(await db.getAliasHashByAddress(alias.address)).toEqual(aliasHashes[0]);
        expect(await db.getAliasHashByAddress(alias.address, 0)).toEqual(aliasHashes[2]);
        expect(await db.getAliasHashByAddress(alias.address, 5)).toEqual(aliasHashes[2]);
        expect(await db.getAliasHashByAddress(alias.address, 6)).toEqual(aliasHashes[2]);
        expect(await db.getAliasHashByAddress(alias.address, 7)).toEqual(aliasHashes[1]);
        expect(await db.getAliasHashByAddress(alias.address, 8)).toEqual(aliasHashes[1]);
      });

      it('get public key by alias hash and an optional nonce', async () => {
        const alias = randomAlias();
        const publicKeys: GrumpkinAddress[] = [];
        for (let i = 0; i < 3; ++i) {
          alias.latestNonce = 10 - i * 2;
          alias.address = GrumpkinAddress.randomAddress();
          publicKeys.push(alias.address);
          await db.setAlias(alias);
        }

        expect(await db.getAddressByAliasHash(alias.aliasHash)).toEqual(publicKeys[0]);
        expect(await db.getAddressByAliasHash(alias.aliasHash, 0)).toEqual(publicKeys[2]);
        expect(await db.getAddressByAliasHash(alias.aliasHash, 5)).toEqual(publicKeys[2]);
        expect(await db.getAddressByAliasHash(alias.aliasHash, 6)).toEqual(publicKeys[2]);
        expect(await db.getAddressByAliasHash(alias.aliasHash, 7)).toEqual(publicKeys[1]);
        expect(await db.getAddressByAliasHash(alias.aliasHash, 8)).toEqual(publicKeys[1]);
      });
    });

    describe('Key', () => {
      it('add, get and delete key', async () => {
        const name = 'secretKey';
        const key = randomBytes(1000);
        await db.addKey(name, key);

        expect(await db.getKey(name)).toEqual(key);

        await db.deleteKey(name);

        expect(await db.getKey(name)).toBeUndefined();
      });
    });

    describe('Reset and Cleanup', () => {
      const generateUserProfile = async (user: UserData) => {
        await db.addUser(user);

        const note = randomNote();
        note.owner = user.id;
        await db.addNote(note);

        const signingKey = randomSigningKey();
        signingKey.accountId = user.id;
        await db.addUserSigningKey(signingKey);

        const joinSplitTx = randomUserJoinSplitTx({ userId: user.id });
        await db.addJoinSplitTx(joinSplitTx);

        const accountTx = randomUserAccountTx({ userId: user.id });
        await db.addAccountTx(accountTx);

        return { user, note, signingKey, joinSplitTx, accountTx };
      };

      it('remove all data of a user', async () => {
        const user0 = randomUser();
        const user1 = randomUser();
        const profile0 = await generateUserProfile(user0);
        const profile1 = await generateUserProfile(user1);

        await db.removeUser(user0.id);

        expect(await db.getUser(user0.id)).toBeUndefined();
        expect(await db.getUserNotes(user0.id)).toEqual([]);
        expect(await db.getNote(profile0.note.index)).toBeUndefined();
        expect(await db.getUserSigningKeys(user0.id)).toEqual([]);
        expect(await db.getJoinSplitTxs(user0.id)).toEqual([]);
        expect(await db.getAccountTxs(user0.id)).toEqual([]);

        expect(await db.getUser(user1.id)).toEqual(profile1.user);
        expect(await db.getUserNotes(user1.id)).toEqual([profile1.note]);
        expect(await db.getNote(profile1.note.index)).toEqual(profile1.note);
        expect(await db.getUserSigningKeys(user1.id)).toEqual([profile1.signingKey]);
        expect(await db.getJoinSplitTxs(user1.id)).toEqual([profile1.joinSplitTx]);
        expect(await db.getAccountTxs(user1.id)).toEqual([profile1.accountTx]);
      });

      it('keep data of other users with same alias and publicKey but different nonces', async () => {
        const user0 = randomUser();
        const user1 = { ...user0, id: new AccountId(user0.publicKey, user0.nonce + 1), nonce: user0.nonce + 1 };
        const profile0 = await generateUserProfile(user0);
        const profile1 = await generateUserProfile(user1);

        await db.removeUser(user0.id);

        expect(await db.getUser(user0.id)).toBeUndefined();
        expect(await db.getUserNotes(user0.id)).toEqual([]);
        expect(await db.getNote(profile0.note.index)).toBeUndefined();
        expect(await db.getUserSigningKeys(user0.id)).toEqual([]);
        expect(await db.getJoinSplitTxs(user0.id)).toEqual([]);
        expect(await db.getAccountTxs(user0.id)).toEqual([]);

        expect(await db.getUser(user1.id)).toEqual(profile1.user);
        expect(await db.getUserNotes(user1.id)).toEqual([profile1.note]);
        expect(await db.getNote(profile1.note.index)).toEqual(profile1.note);
        expect(await db.getUserSigningKeys(user1.id)).toEqual([profile1.signingKey]);
        expect(await db.getJoinSplitTxs(user1.id)).toEqual([profile1.joinSplitTx]);
        expect(await db.getAccountTxs(user1.id)).toEqual([profile1.accountTx]);
      });

      it('can reset user related data', async () => {
        const alias = randomAlias();
        await db.setAlias(alias);

        const note = randomNote();
        await db.addNote(note);

        const user = randomUser();
        await db.addUser(user);

        const keyName = 'secretKey';
        const key = randomBytes(1000);
        await db.addKey(keyName, key);

        const signingKey = randomSigningKey();
        const fullKey = new GrumpkinAddress(Buffer.concat([signingKey.key, randomBytes(32)]));
        await db.addUserSigningKey(signingKey);

        const tx = randomUserJoinSplitTx();
        await db.addJoinSplitTx(tx);

        await db.resetUsers();

        expect(await db.getAliases(alias.aliasHash)).toEqual([]);
        expect(await db.getNote(note.index)).toBeUndefined();
        expect(await db.getUserSigningKeyIndex(signingKey.accountId, fullKey)).toBeUndefined();
        expect(await db.getJoinSplitTx(tx.txHash, tx.userId)).toBeUndefined();

        expect(await db.getUser(user.id)).toEqual({
          ...user,
          syncedToRollup: -1,
        });

        expect(await db.getKey(keyName)).toEqual(key);
      });

      it('can clear all tables', async () => {
        const alias = randomAlias();
        await db.setAlias(alias);

        const note = randomNote();
        await db.addNote(note);

        const user = randomUser();
        await db.addUser(user);

        const keyName = 'secretKey';
        const key = randomBytes(1000);
        await db.addKey(keyName, key);

        const signingKey = randomSigningKey();
        const fullKey = new GrumpkinAddress(Buffer.concat([signingKey.key, randomBytes(32)]));
        await db.addUserSigningKey(signingKey);

        const tx = randomUserJoinSplitTx();
        await db.addJoinSplitTx(tx);

        await db.clear();

        expect(await db.getAliases(alias.aliasHash)).toEqual([]);
        expect(await db.getNote(note.index)).toBeUndefined();
        expect(await db.getUser(user.id)).toBeUndefined();
        expect(await db.getKey(keyName)).toBeUndefined();
        expect(await db.getUserSigningKeyIndex(signingKey.accountId, fullKey)).toBeUndefined();
        expect(await db.getJoinSplitTx(tx.txHash, tx.userId)).toBeUndefined();
      });
    });
  });
};<|MERGE_RESOLUTION|>--- conflicted
+++ resolved
@@ -307,7 +307,6 @@
       });
     });
 
-<<<<<<< HEAD
     describe('DefiTx', () => {
       it('add defi tx to db and get it by tx hash', async () => {
         const tx1 = randomUserDefiTx();
@@ -456,27 +455,23 @@
         await db.settleJoinSplitTx(txHash, txs[0].userId, new Date());
 
         expect(await db.isUserTxSettled(txHash)).toBe(true);
-=======
+      });
+    });
+
     describe('UserTx', () => {
       it('get unsettled user txs', async () => {
         const unsettledTxHashes: TxHash[] = [];
         const userId = AccountId.random();
         for (let i = 0; i < 10; ++i) {
-          const jsTx = randomUserJoinSplitTx();
-          if (i % 3) {
-            jsTx.userId = userId;
-          }
+          const jsTx = randomUserJoinSplitTx({ userId: i % 3 ? userId : AccountId.random() });
           await db.addJoinSplitTx(jsTx);
           if (i % 2) {
-            await db.settleJoinSplitTx(jsTx.txHash, new Date());
+            await db.settleJoinSplitTx(jsTx.txHash, jsTx.userId, new Date());
           } else if (i % 3) {
             unsettledTxHashes.push(jsTx.txHash);
           }
 
-          const accountTx = randomUserAccountTx();
-          if (i % 3) {
-            accountTx.userId = userId;
-          }
+          const accountTx = randomUserAccountTx({ userId: i % 3 ? userId : AccountId.random() });
           await db.addAccountTx(accountTx);
           if (!(i % 2)) {
             await db.settleAccountTx(accountTx.txHash, new Date());
@@ -494,17 +489,13 @@
         const userA = AccountId.random();
         const userB = AccountId.random();
 
-        const jsTx0 = randomUserJoinSplitTx();
-        jsTx0.userId = userA;
+        const jsTx0 = randomUserJoinSplitTx({ userId: userA });
         await db.addJoinSplitTx(jsTx0);
-        jsTx0.userId = userB;
-        await db.addJoinSplitTx(jsTx0);
-
-        const jsTx1 = randomUserJoinSplitTx();
-        jsTx1.userId = userA;
+        await db.addJoinSplitTx({ ...jsTx0, userId: userB });
+
+        const jsTx1 = randomUserJoinSplitTx({ userId: userA });
         await db.addJoinSplitTx(jsTx1);
-        jsTx1.userId = userB;
-        await db.addJoinSplitTx(jsTx1);
+        await db.addJoinSplitTx({ ...jsTx1, userId: userB });
 
         const accountTx0 = randomUserAccountTx({ userId: userA });
         const accountTx1 = randomUserAccountTx({ userId: userB });
@@ -519,7 +510,6 @@
         expect(await db.getJoinSplitTxs(userB)).toEqual([expect.objectContaining({ ...jsTx0, userId: userB })]);
         expect(await db.getAccountTxs(userA)).toEqual([]);
         expect(await db.getAccountTxs(userB)).toEqual([accountTx1]);
->>>>>>> 0b020b6a
       });
     });
 
