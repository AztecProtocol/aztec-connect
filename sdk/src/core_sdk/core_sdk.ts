import { AliasHash } from '@aztec/barretenberg/account_id';
import { EthAddress, GrumpkinAddress } from '@aztec/barretenberg/address';
import { AssetId } from '@aztec/barretenberg/asset';
import { TxType } from '@aztec/barretenberg/blockchain';
import { Block } from '@aztec/barretenberg/block_source';
import { BridgeId } from '@aztec/barretenberg/bridge_id';
import { AccountProver, JoinSplitProver, PooledProverFactory, ProofId } from '@aztec/barretenberg/client_proofs';
import { Crs } from '@aztec/barretenberg/crs';
import { Blake2s, Pedersen, PooledPedersen, Schnorr } from '@aztec/barretenberg/crypto';
import { Grumpkin } from '@aztec/barretenberg/ecc';
import { MemoryFifo } from '@aztec/barretenberg/fifo';
import { NoteAlgorithms } from '@aztec/barretenberg/note_algorithms';
import { OffchainAccountData } from '@aztec/barretenberg/offchain_tx_data';
import { RollupProofData } from '@aztec/barretenberg/rollup_proof';
import { RollupProvider, SettlementTime } from '@aztec/barretenberg/rollup_provider';
import { TxHash } from '@aztec/barretenberg/tx_hash';
import { BarretenbergWasm, WorkerPool } from '@aztec/barretenberg/wasm';
import { WorldState } from '@aztec/barretenberg/world_state';
import createDebug from 'debug';
import isNode from 'detect-node';
import { EventEmitter } from 'events';
import Mutex from 'idb-mutex';
import { LevelUp } from 'levelup';
import os from 'os';
import { Database } from '../database';
import { AccountProofCreator } from '../proofs/account_proof_creator';
import { DefiDepositProofCreator } from '../proofs/defi_deposit_proof_creator';
import { JoinSplitProofCreator } from '../proofs/join_split_proof_creator';
import { ProofOutput } from '../proofs/proof_output';
import { SdkEvent, SdkInitState, SdkStatus } from '../sdk';
import { SchnorrSigner, Signer } from '../signer';
import { AccountId, UserData, UserDataFactory } from '../user';
import { UserState, UserStateEvent, UserStateFactory } from '../user_state';
<<<<<<< HEAD
=======
import { UserAccountTx, UserJoinSplitTx } from '../user_tx';
import { AliasHash } from 'barretenberg/client_proofs/alias_hash';
import { ProofData } from 'barretenberg/client_proofs/proof_data';
import { TxType } from 'barretenberg/blockchain';
import { TxHash } from 'barretenberg/tx_hash';
import { AccountProofOutput, JoinSplitProofOutput, ProofOutput } from '../proofs/proof_output';
>>>>>>> 0b020b6a

const debug = createDebug('bb:core_sdk');

/**
 * These are events that are only emitted due to changes triggered within the current execution context.
 * Primarily, these are hooked into a broadcast channel to notify other instances of state changes.
 * Treat CoreSdkEvents as events for synchronising state between SDK instances, and SdkEvents for notifying UI changes.
 */
export enum CoreSdkEvent {
  // The world state db has been updated.
  UPDATED_WORLD_STATE = 'CORESDKEVENT_UPDATED_WORLD_STATE',
  // The set of users changed.
  UPDATED_USERS = 'CORESDKEVENT_UPDATED_USERS',
  // The state of a user has changed.
  UPDATED_USER_STATE = 'CORESDKEVENT_UPDATED_USER_STATE',
}

export interface CoreSdkOptions {
  saveProvingKey?: boolean;
}

export class CoreSdk extends EventEmitter {
  private worldState!: WorldState;
  private userStates: UserState[] = [];
  private workerPool!: WorkerPool;
  private joinSplitProofCreator!: JoinSplitProofCreator;
  private accountProofCreator!: AccountProofCreator;
  private defiDepositProofCreator!: DefiDepositProofCreator;
  private blockQueue!: MemoryFifo<Block>;
  private serialQueue = new MemoryFifo<() => Promise<void>>();
  private userFactory!: UserDataFactory;
  private userStateFactory!: UserStateFactory;
  private mutex = !isNode ? new Mutex('core-sdk-mutex', undefined, { expiry: 300 * 1000, spinDelay: 1000 }) : undefined;
  private numCPU = !isNode ? navigator.hardwareConcurrency || 2 : os.cpus().length;
  private sdkStatus: SdkStatus = {
    chainId: -1,
    rollupContractAddress: EthAddress.ZERO,
    syncedToRollup: -1,
    latestRollupId: -1,
    initState: SdkInitState.UNINITIALIZED,
    dataRoot: Buffer.alloc(0),
    dataSize: 0,
    assets: [],
  };
  private processBlocksPromise?: Promise<void>;
  private blake2s!: Blake2s;
  private pedersen!: Pedersen;
  private schnorr!: Schnorr;
  private grumpkin!: Grumpkin;

  constructor(
    private leveldb: LevelUp,
    private db: Database,
    private rollupProvider: RollupProvider,
    private options: CoreSdkOptions,
  ) {
    super();
  }

  private nextLowestPowerOf2(n: number) {
    return Math.pow(2, Math.floor(Math.log(n) / Math.log(2)));
  }

  public async init() {
    if (this.sdkStatus.initState !== SdkInitState.UNINITIALIZED) {
      throw new Error('Sdk is not UNINITIALIZED.');
    }

    this.updateInitState(SdkInitState.INITIALIZING);

    // Start processing serialization queue.
    this.serialQueue.process(fn => fn());

    const barretenberg = await BarretenbergWasm.new();
    const numWorkers = this.nextLowestPowerOf2(Math.min(this.numCPU, 8));
    this.workerPool = await WorkerPool.new(barretenberg, numWorkers);

    const noteAlgos = new NoteAlgorithms(barretenberg, this.workerPool.workers[0]);
    this.blake2s = new Blake2s(barretenberg);
    this.pedersen = new PooledPedersen(barretenberg, this.workerPool);
    this.grumpkin = new Grumpkin(barretenberg);
    this.schnorr = new Schnorr(barretenberg);
    this.userFactory = new UserDataFactory(this.grumpkin);
    this.userStateFactory = new UserStateFactory(this.grumpkin, noteAlgos, this.db, this.rollupProvider);
    this.worldState = new WorldState(this.leveldb, this.pedersen);

    await this.initUserStates();

    await this.worldState.init();

    const {
      blockchainStatus: { chainId, rollupContractAddress, verifierContractAddress, assets },
    } = await this.getRemoteStatus();

    const currentVerifierContractAddress = await this.getVerifierContractAddress();
    const verifierContractChanged = currentVerifierContractAddress
      ? !currentVerifierContractAddress.equals(verifierContractAddress)
      : true;

    // TODO: Refactor all leveldb saved config into a little PersistentConfig class with getters/setters.
    await this.leveldb.put('rollupContractAddress', rollupContractAddress.toBuffer());
    await this.leveldb.put('verifierContractAddress', verifierContractAddress.toBuffer());

    this.sdkStatus = {
      ...this.sdkStatus,
      chainId,
      rollupContractAddress: rollupContractAddress,
      dataSize: this.worldState.getSize(),
      dataRoot: this.worldState.getRoot(),
      syncedToRollup: +(await this.leveldb.get('syncedToRollup').catch(() => -1)),
      latestRollupId: +(await this.leveldb.get('latestRollupId').catch(() => -1)),
      assets,
    };

    // Create provers
    const crsData = await this.getCrsData(JoinSplitProver.circuitSize);
    const pooledProverFactory = new PooledProverFactory(this.workerPool, crsData);

<<<<<<< HEAD
    const joinSplitProver = new JoinSplitProver(
      await pooledProverFactory.createUnrolledProver(JoinSplitProver.circuitSize),
    );
    this.joinSplitProofCreator = new JoinSplitProofCreator(joinSplitProver, this.worldState, this.grumpkin, this.db);
    this.defiDepositProofCreator = new DefiDepositProofCreator(
      joinSplitProver,
      noteAlgos,
      this.worldState,
      this.grumpkin,
      this.db,
    );
    const accountProver = new AccountProver(await pooledProverFactory.createUnrolledProver(AccountProver.circuitSize));
    this.accountProofCreator = new AccountProofCreator(accountProver, this.worldState, this.db);
    await this.createJoinSplitProvingKey(joinSplitProver);
    await this.createAccountProvingKey(accountProver);
=======
    if (!this.escapeHatchMode) {
      const joinSplitProver = new JoinSplitProver(
        await pooledProverFactory.createUnrolledProver(JoinSplitProver.circuitSize),
      );
      this.joinSplitProofCreator = new JoinSplitProofCreator(
        joinSplitProver,
        this.worldState,
        this.grumpkin,
        this.pedersen,
        noteAlgos,
        this.db,
      );
      const accountProver = new AccountProver(
        await pooledProverFactory.createUnrolledProver(AccountProver.circuitSize),
      );
      this.accountProofCreator = new AccountProofCreator(accountProver, this.worldState, this.pedersen);
      await this.createJoinSplitProvingKey(joinSplitProver, verifierContractChanged);
      await this.createAccountProvingKey(accountProver, verifierContractChanged);
    } else {
      const escapeHatchProver = new EscapeHatchProver(
        await pooledProverFactory.createProver(EscapeHatchProver.circuitSize),
      );
      this.joinSplitProofCreator = new EscapeHatchProofCreator(
        escapeHatchProver,
        this.worldState,
        this.grumpkin,
        this.pedersen,
        noteAlgos,
        this.hashPathSource!,
        this.db,
      );
      await this.createEscapeHatchProvingKey(escapeHatchProver);
    }
>>>>>>> 0b020b6a

    this.updateInitState(SdkInitState.INITIALIZED);
  }

  public async getRollupContractAddress() {
    const result: Buffer | undefined = await this.leveldb.get('rollupContractAddress').catch(() => undefined);
    return result ? new EthAddress(result) : undefined;
  }

<<<<<<< HEAD
=======
  private async getVerifierContractAddress() {
    const result: Buffer | undefined = await this.leveldb.get('verifierContractAddress').catch(() => undefined);
    return result ? new EthAddress(result) : undefined;
  }

  public isEscapeHatchMode() {
    return this.escapeHatchMode;
  }

  /**
   * Erase both leveldb and sql db. Must be called before calling init().
   */
>>>>>>> 0b020b6a
  public async eraseDb() {
    await this.leveldb.clear();
    await this.db.clear();
  }

  private async getCrsData(circuitSize: number) {
    let crsData = await this.db.getKey(`crs-${circuitSize}`);
    if (!crsData) {
      this.logInitMsgAndDebug('Downloading CRS data...');
      const crs = new Crs(circuitSize);
      await crs.download();
      crsData = Buffer.from(crs.getData());
      await this.db.addKey(`crs-${circuitSize}`, crsData);
      debug('done.');
    }
    return crsData;
  }

  /**
   * Shutdown any existing `UserState` instances and wait for them to complete any processing.
   * Load the users from the database and create and initialize their new user states.
   * Emit SdkEvent.UPDATED_USERS to update the UI containing any user lists.
   * Emit SdkEvent.UPDATED_USER_STATE to update the UI for each user.
   * Register for changes to each user state and emit appropriate events.
   * If this SDK instance is handling blocks, start syncing the user states.
   *
   * Public, as it will be called in the event of another instance emitting CoreSdkEvent.UPDATED_USERS.
   */
  public async initUserStates() {
    await this.serialExecute(async () => {
      debug('initializing user states...');
      await this.stopSyncingUserStates();

      const users = await this.db.getUsers();
      this.userStates = users.map(u => this.userStateFactory.createUserState(u));
      await Promise.all(this.userStates.map(us => us.init()));

      this.emit(SdkEvent.UPDATED_USERS);

      this.userStates.forEach(us => this.startSyncingUserState(us));
    });
  }

  private startSyncingUserState(userState: UserState) {
    this.emit(SdkEvent.UPDATED_USER_STATE, userState.getUser().id);

    userState.on(
      UserStateEvent.UPDATED_USER_STATE,
      (id: Buffer, balanceAfter: bigint, diff: bigint, assetId: AssetId) => {
        this.emit(CoreSdkEvent.UPDATED_USER_STATE, id, balanceAfter, diff, assetId);
        this.emit(SdkEvent.UPDATED_USER_STATE, id, balanceAfter, diff, assetId);
      },
    );

    if (this.processBlocksPromise) {
      userState.startSync();
    }
  }

  private async stopSyncingUserStates() {
    for (const us of this.userStates) {
      us.removeAllListeners();
      await us.stopSync();
    }
  }

  private async createJoinSplitProvingKey(joinSplitProver: JoinSplitProver, forceCreate: boolean) {
    if (!forceCreate) {
      const provingKey = await this.db.getKey('join-split-proving-key');
      if (provingKey) {
        this.logInitMsgAndDebug('Loading join-split proving key...');
        await joinSplitProver.loadKey(provingKey);
        return;
      }
    }

    this.logInitMsgAndDebug('Computing join-split proving key...');
    const start = new Date().getTime();
    await joinSplitProver.computeKey();
    if (this.options.saveProvingKey) {
      this.logInitMsgAndDebug('Saving join-split proving key...');
      const newProvingKey = await joinSplitProver.getKey();
      await this.db.addKey('join-split-proving-key', newProvingKey);
    }
    debug(`complete: ${new Date().getTime() - start}ms`);
  }

  private async createAccountProvingKey(accountProver: AccountProver, forceCreate: boolean) {
    if (!forceCreate) {
      const provingKey = await this.db.getKey('account-proving-key');
      if (provingKey) {
        this.logInitMsgAndDebug('Loading account proving key...');
        await accountProver.loadKey(provingKey);
      }
    }

    this.logInitMsgAndDebug('Computing account proving key...');
    const start = new Date().getTime();
    await accountProver.computeKey();
    if (this.options.saveProvingKey) {
      this.logInitMsgAndDebug('Saving account proving key...');
      const newProvingKey = await accountProver.getKey();
      await this.db.addKey('account-proving-key', newProvingKey);
    }
    debug(`complete: ${new Date().getTime() - start}ms`);
  }

  public async destroy() {
    await this.stopSyncingUserStates();
    await this.stopReceivingBlocks();
    await this.workerPool?.destroy();
    await this.leveldb.close();
    await this.db.close();
    this.serialQueue.cancel();
    this.updateInitState(SdkInitState.DESTROYED);
    this.removeAllListeners();
  }

  private updateInitState(initState: SdkInitState) {
    this.sdkStatus.initState = initState;
    this.emit(SdkEvent.UPDATED_INIT_STATE, initState);
  }

  public getLocalStatus() {
    return { ...this.sdkStatus };
  }

  private logInitMsgAndDebug(msg: string) {
    this.emit(SdkEvent.LOG, msg);
    debug(msg.toLowerCase());
  }

  public async getRemoteStatus() {
    return await this.rollupProvider.getStatus();
  }

  public async getFee(assetId: AssetId, transactionType: TxType, speed: SettlementTime) {
    const { txFees } = await this.getRemoteStatus();
    return txFees[assetId].feeConstants[transactionType] + txFees[assetId].baseFeeQuotes[speed].fee;
  }

  private serialExecute<T>(fn: () => Promise<T>): Promise<T> {
    return new Promise((resolve, reject) => {
      this.serialQueue.put(async () => {
        try {
          // We use a mutex to ensure only one tab will process a queue element at a time.
          await this.mutex?.lock();
          const res = await fn();
          await this.mutex?.unlock();
          resolve(res);
        } catch (e) {
          await this.mutex?.unlock();
          reject(e);
        }
      });
    });
  }

  public async startReceivingBlocks() {
    await this.serialExecute(async () => {
      if (this.processBlocksPromise) {
        return;
      }

      this.blockQueue = new MemoryFifo<Block>();
      this.rollupProvider.on('block', b => this.blockQueue.put(b));
      this.userStates.forEach(us => us.startSync());
      this.processBlocksPromise = this.processBlockQueue();

      await this.sync();

      const syncedToRollup = await this.leveldb.get('syncedToRollup').catch(() => -1);
      await this.rollupProvider.start(+syncedToRollup + 1);

      debug('started processing blocks.');
    });
  }

  /**
   * Called when data root is not as expected. We need to save parts of leveldb we don't want to lose, erase the db,
   * and call sync() to rebuild the merkle tree.
   */
  private async eraseAndRebuildDataTree() {
    debug('Erasing and rebuilding data tree...');

    const rca = await this.getRollupContractAddress();
    const rva = await this.getVerifierContractAddress();
    await this.leveldb.clear();
    await this.leveldb.put('rollupContractAddress', rca!.toBuffer());
    await this.leveldb.put('verifierContractAddress', rva!.toBuffer());

    await this.worldState.init();

    await this.sync();
  }

  private async sync() {
    const syncedToRollup = +(await this.leveldb.get('syncedToRollup').catch(() => -1));
    const blocks = await this.rollupProvider.getBlocks(syncedToRollup + 1);

    // For debugging.
    const oldRoot = this.worldState.getRoot();
    const oldSize = this.worldState.getSize();

    if (!blocks.length) {
      // TODO: Ugly hotfix. Find root cause.
      // If no new blocks, we expect our local data root to be equal to that on falafel.
      const { dataRoot: expectedDataRoot, dataSize: expectedDataSize } = (await this.getRemoteStatus())
        .blockchainStatus;
      if (!oldRoot.equals(expectedDataRoot)) {
        await this.eraseAndRebuildDataTree();
        await this.rollupProvider.clientLog({
          message: 'Invalid dataRoot.',
          synchingFromRollup: syncedToRollup,
          blocksReceived: blocks.length,
          currentRoot: oldRoot.toString('hex'),
          currentSize: oldSize,
          expectedDataRoot: expectedDataRoot.toString('hex'),
          expectedDataSize,
        });
      }
      return;
    }

    const rollups = blocks.map(b => RollupProofData.fromBuffer(b.rollupProofData));
<<<<<<< HEAD
    const offchainTxData = blocks.map(b => b.offchainTxData).flat();
    debug('synchronising data...');
    await this.worldState.processRollups(rollups);
    await this.processAliases(rollups, offchainTxData);
    if (rollups.length) {
      await this.updateStatusRollupInfo(rollups[rollups.length - 1]);
    }
=======

    // For debugging.
    const expectedDataRoot = rollups[rollups.length - 1].newDataRoot;
    const expectedDataSize = rollups[0].dataStartIndex + rollups.reduce((a, r) => a + r.rollupSize * 2, 0);

    debug('synchronising data...');
    await this.worldState.processRollups(rollups);
    await this.processAliases(rollups);
    await this.updateStatusRollupInfo(rollups[rollups.length - 1]);
>>>>>>> 0b020b6a
    debug('done.');

    // TODO: Ugly hotfix. Find root cause.
    // We expect our data root to be equal to the new data root in the last block we processed.
    if (!this.worldState.getRoot().equals(expectedDataRoot)) {
      await this.eraseAndRebuildDataTree();
      this.rollupProvider.clientLog({
        message: 'Invalid dataRoot.',
        synchingFromRollup: syncedToRollup,
        blocksReceived: blocks.length,
        oldRoot: oldRoot.toString('hex'),
        oldSize,
        newRoot: this.worldState.getRoot().toString('hex'),
        newSize: this.worldState.getSize(),
        expectedDataRoot: expectedDataRoot.toString('hex'),
        expectedDataSize,
      });
      return;
    }

    // Forward the block on to each UserState for processing.
    for (const block of blocks) {
      this.userStates.forEach(us => us.processBlock(block));
    }
  }

  private async updateStatusRollupInfo(rollup: RollupProofData) {
    const rollupId = rollup.rollupId;
    const latestRollupId = this.rollupProvider.getLatestRollupId();
    await this.leveldb.put('syncedToRollup', rollupId.toString());
    await this.leveldb.put('latestRollupId', latestRollupId.toString());

    this.sdkStatus.syncedToRollup = rollupId;
    this.sdkStatus.latestRollupId = latestRollupId;
    this.sdkStatus.dataRoot = this.worldState.getRoot();
    this.sdkStatus.dataSize = this.worldState.getSize();

    this.emit(CoreSdkEvent.UPDATED_WORLD_STATE, rollupId, latestRollupId);
    this.emit(SdkEvent.UPDATED_WORLD_STATE, rollupId, latestRollupId);
  }

  private async stopReceivingBlocks() {
    await this.rollupProvider.stop();
    this.rollupProvider.removeAllListeners();
    this.blockQueue?.cancel();
    await this.processBlocksPromise;
    this.processBlocksPromise = undefined;
  }

  private async processBlockQueue() {
    while (true) {
      const block = await this.blockQueue.get();
      if (!block) {
        break;
      }

<<<<<<< HEAD
      // We use a mutex to ensure only one tab will process a block at a time (to prevent merkle tree corruption).
      // This is only a safety mechanism for if two tabs are processing blocks at once. Correct behaviour would
      // be for only one tab to process the block, and to alert the others to sync.
      await this.mutex?.lock();
      await this.worldState.syncFromDb().catch(() => {});
      const rollup = RollupProofData.fromBuffer(block.rollupProofData);
      await this.worldState.processRollup(rollup);
      await this.processAliases([rollup], block.offchainTxData);
      await this.updateStatusRollupInfo(rollup);
      await this.mutex?.unlock();

      // Forward the block on to each UserState for processing.
      this.userStates.forEach(us => us.processBlock(block));
=======
      await this.serialExecute(async () => {
        await this.worldState.syncFromDb().catch(() => {});
        const rollup = RollupProofData.fromBuffer(block.rollupProofData);
        await this.worldState.processRollup(rollup);
        await this.processAliases([rollup]);
        await this.updateStatusRollupInfo(rollup);

        // Forward the block on to each UserState for processing.
        this.userStates.forEach(us => us.processBlock(block));
      });
>>>>>>> 0b020b6a
    }
  }

  private async processAliases(rollups: RollupProofData[], offchainTxData: Buffer[]) {
    const aliases = rollups
      .map(r => r.innerProofData)
      .flat()
      .map((ip, i) => (ip.proofId === ProofId.ACCOUNT ? OffchainAccountData.fromBuffer(offchainTxData[i]) : undefined))
      .filter((p): p is OffchainAccountData => !!p)
      .map(({ accountPublicKey, accountAliasId }) => ({
        address: accountPublicKey,
        aliasHash: accountAliasId.aliasHash,
        latestNonce: accountAliasId.nonce,
      }));
    await this.db.setAliases(aliases);
  }

  /**
   * Called when another instance of the sdk has updated the world state db.
   */
  public notifyWorldStateUpdated() {
    this.serialExecute(async () => {
      await this.worldState.syncFromDb();
      this.sdkStatus.dataRoot = this.worldState.getRoot();
      this.sdkStatus.dataSize = this.worldState.getSize();
      this.sdkStatus.syncedToRollup = +(await this.leveldb.get('syncedToRollup').catch(() => -1));
      this.sdkStatus.latestRollupId = +(await this.leveldb.get('latestRollupId').catch(() => -1));
      this.emit(SdkEvent.UPDATED_WORLD_STATE, this.sdkStatus.syncedToRollup, this.sdkStatus.latestRollupId);
    });
  }

  /**
   * Called when another instance of the sdk has updated a users state.
   * Call the user state init function to refresh users internal state.
   * Emit an SdkEvent to update the UI.
   */
  public async notifyUserStateUpdated(userId: AccountId, balanceAfter?: bigint, diff?: bigint, assetId?: AssetId) {
    await this.getUserState(userId)?.init();
    this.emit(SdkEvent.UPDATED_USER_STATE, userId, balanceAfter, diff, assetId);
  }

  /**
   * Return the latest nonce for a given public key, derived from chain data.
   */
  public async getLatestUserNonce(publicKey: GrumpkinAddress) {
    return (await this.db.getLatestNonceByAddress(publicKey)) || 0;
  }

  public async getAddressFromAlias(alias: string, nonce?: number) {
    const aliasHash = this.computeAliasHash(alias);
    return this.db.getAddressByAliasHash(aliasHash, nonce);
  }

  public async getAccountId(user: string | GrumpkinAddress, nonce?: number) {
    if (typeof user === 'string') {
      const publicKey = GrumpkinAddress.isAddress(user)
        ? GrumpkinAddress.fromString(user)
        : await this.getAddressFromAlias(user);
      if (!publicKey) {
        throw new Error('Alias not registered.');
      }
      const accountNonce = nonce !== undefined ? nonce : await this.getLatestUserNonce(publicKey);
      return new AccountId(publicKey, accountNonce);
    }

    const accountNonce = nonce !== undefined ? nonce : await this.getLatestUserNonce(user);
    return new AccountId(user, accountNonce);
  }

  public async isAliasAvailable(alias: string) {
    // TODO - request it from server so that we can also check those aliases in unsettled txs.
    const aliasHash = this.computeAliasHash(alias);
    const address = await this.db.getAddressByAliasHash(aliasHash);
    return !address;
  }

  public computeAliasHash(alias: string) {
    return AliasHash.fromAlias(alias, this.blake2s);
  }

  public createSchnorrSigner(privateKey: Buffer) {
    const publicKey = this.derivePublicKey(privateKey);
    return new SchnorrSigner(this.schnorr, publicKey, privateKey);
  }

  public async createJoinSplitProof(
    assetId: AssetId,
    userId: AccountId,
    publicInput: bigint,
    publicOutput: bigint,
    privateInput: bigint,
    recipientPrivateOutput: bigint,
    senderPrivateOutput: bigint,
    signer: Signer,
    noteRecipient?: AccountId,
    publicOwner?: EthAddress,
  ) {
<<<<<<< HEAD
    const userState = this.getUserState(userId);
    return this.joinSplitProofCreator.createProof(
      userState,
      publicInput,
      publicOutput,
      privateInput,
      recipientPrivateOutput,
      senderPrivateOutput,
      assetId,
      signer,
      noteRecipient,
      publicOwner,
    );
=======
    return this.serialExecute(async () => {
      if (this.escapeHatchMode) {
        await this.validateEscapeOpen();
      }

      const userState = this.getUserState(userId);

      const { txId, proofData, viewingKeys, depositSigningData } = await this.joinSplitProofCreator.createProof(
        userState,
        publicInput,
        publicOutput,
        privateInput,
        recipientPrivateOutput,
        senderPrivateOutput,
        assetId,
        signer,
        noteRecipient,
        inputOwner,
        outputOwner,
      );

      const txHash = new TxHash(txId);
      const tx: UserJoinSplitTx = {
        txHash,
        userId,
        assetId,
        publicInput,
        publicOutput,
        privateInput,
        recipientPrivateOutput,
        senderPrivateOutput,
        inputOwner,
        outputOwner,
        ownedByUser: true,
        created: new Date(),
      };

      return new JoinSplitProofOutput(tx, proofData, viewingKeys, publicInput ? depositSigningData : undefined);
    });
>>>>>>> 0b020b6a
  }

  public async createAccountProofSigningData(
    signingPubKey: GrumpkinAddress,
    alias: string,
    nonce: number,
    migrate: boolean,
    accountPublicKey: GrumpkinAddress,
    newAccountPublicKey?: GrumpkinAddress,
    newSigningPubKey1?: GrumpkinAddress,
    newSigningPubKey2?: GrumpkinAddress,
  ) {
<<<<<<< HEAD
    const aliasHash = this.computeAliasHash(alias);
    const tx = await this.accountProofCreator.createAccountTx(
      signingPubKey,
      aliasHash,
      nonce,
      migrate,
      accountPublicKey,
      newAccountPublicKey,
      newSigningPubKey1,
      newSigningPubKey2,
    );
    return this.accountProofCreator.computeSigningData(tx);
=======
    return this.serialExecute(async () => {
      const aliasHash = this.computeAliasHash(alias);
      const accountId = nonce ? new AccountId(accountPublicKey, nonce) : undefined;
      const accountIndex = accountId
        ? await this.db.getUserSigningKeyIndex(accountId, signer.getPublicKey())
        : undefined;
      return await this.accountProofCreator.createAccountTx(
        signer,
        aliasHash,
        nonce,
        migrate,
        accountPublicKey,
        newAccountPublicKey,
        newSigningPubKey1,
        newSigningPubKey2,
        accountIndex,
      );
    });
>>>>>>> 0b020b6a
  }

  public async createAccountProof(
    userId: AccountId,
    signer: Signer,
    aliasHash: AliasHash,
    nonce: number,
    migrate: boolean,
    newSigningPublicKey1?: GrumpkinAddress,
    newSigningPublicKey2?: GrumpkinAddress,
    newAccountPrivateKey?: Buffer,
  ) {
<<<<<<< HEAD
    this.emit(SdkEvent.LOG, 'Generating proof...');

    const newAccountPublicKey = newAccountPrivateKey ? this.derivePublicKey(newAccountPrivateKey) : undefined;
    return this.accountProofCreator.createProof(
      signer,
      aliasHash,
      nonce,
      migrate,
      userId.publicKey,
      newAccountPublicKey,
      newSigningPublicKey1,
      newSigningPublicKey2,
    );
  }

  public async createDefiProof(
    bridgeId: BridgeId,
    userId: AccountId,
    depositValue: bigint,
    txFee: bigint,
    signer: Signer,
  ) {
    const userState = this.getUserState(userId);
    return this.defiDepositProofCreator.createProof(userState, bridgeId, depositValue, txFee, signer);
=======
    return this.serialExecute(async () => {
      if (this.escapeHatchMode) {
        throw new Error('Account modifications not supported in escape hatch mode.');
      }

      const userState = this.getUserState(userId);
      const { publicKey } = userState.getUser();

      const signerPublicKey = signer.getPublicKey();
      const accountId = nonce ? new AccountId(publicKey, nonce) : undefined;
      const accountIndex = accountId ? await this.db.getUserSigningKeyIndex(accountId, signerPublicKey) : undefined;
      const newAccountPublicKey = newAccountPrivateKey ? this.derivePublicKey(newAccountPrivateKey) : publicKey;
      const newNonce = nonce + +migrate;

      this.emit(SdkEvent.LOG, 'Generating proof...');

      const rawProofData = await this.accountProofCreator.createProof(
        signer,
        aliasHash,
        nonce,
        migrate,
        publicKey,
        newAccountPublicKey,
        newSigningPublicKey1,
        newSigningPublicKey2,
        accountIndex,
      );

      const { txId } = new ProofData(rawProofData);
      const txHash = new TxHash(txId);
      const tx: UserAccountTx = {
        txHash,
        userId: new AccountId(newAccountPublicKey, newNonce),
        aliasHash,
        newSigningPubKey1: newSigningPublicKey1?.x(),
        newSigningPubKey2: newSigningPublicKey2?.x(),
        migrated: migrate,
        created: new Date(),
      };

      return new AccountProofOutput(tx, rawProofData);
    });
>>>>>>> 0b020b6a
  }

  public async sendProof(proofOutput: ProofOutput, depositSignature?: Buffer) {
    const { tx } = proofOutput;
    const { userId } = tx;
    const userState = this.getUserState(userId);

    const { proofData, offchainTxData } = proofOutput;
    await this.rollupProvider.sendProof({ proofData, offchainTxData, depositSignature });

    await userState.addTx(tx);

    return tx.txHash;
  }

  private async isSynchronised() {
    const providerStatus = await this.rollupProvider.getStatus();
    const localDataRoot = this.worldState.getRoot();
    return localDataRoot.equals(providerStatus.blockchainStatus.dataRoot);
  }

  public async awaitSynchronised() {
    while (true) {
      try {
        if (await this.isSynchronised()) {
          return;
        }
        await new Promise(resolve => setTimeout(resolve, 1000));
      } catch (err) {
        debug(err);
        await new Promise(resolve => setTimeout(resolve, 1000));
      }
    }
  }

  public isUserSynching(userId: AccountId) {
    return this.getUserState(userId).isSyncing();
  }

  public async awaitUserSynchronised(userId: AccountId) {
    await this.getUserState(userId).awaitSynchronised();
  }

  public async awaitSettlement(txHash: TxHash, timeout = 300) {
    const started = new Date().getTime();
    while (true) {
      if (timeout && new Date().getTime() - started > timeout * 1000) {
        throw new Error(`Timeout awaiting tx settlement: ${txHash}`);
      }

      if (await this.db.isUserTxSettled(txHash)) {
        break;
      }
      await new Promise(resolve => setTimeout(resolve, 1000));
    }
  }

  private getUserState(userId: AccountId) {
    const userState = this.userStates.find(us => us.getUser().id.equals(userId));
    if (!userState) {
      throw new Error(`User not found: ${userId}`);
    }
    return userState;
  }

  public async userExists(userId: AccountId) {
    return !!(await this.db.getUser(userId));
  }

  public getUserData(userId: AccountId) {
    return this.getUserState(userId).getUser();
  }

  public getUsersData() {
    return this.userStates.map(us => us.getUser());
  }

  public derivePublicKey(privateKey: Buffer) {
    return this.userFactory.derivePublicKey(privateKey);
  }

  public async addUser(privateKey: Buffer, nonce?: number, noSync = false) {
    const publicKey = this.derivePublicKey(privateKey);
    const accountNonce = nonce !== undefined ? nonce : await this.getLatestUserNonce(publicKey);

    let syncedToRollup = -1;
    if (noSync) {
      const {
        blockchainStatus: { nextRollupId },
      } = await this.getRemoteStatus();
      syncedToRollup = nextRollupId - 1;
    }

    const aliasHash = accountNonce > 0 ? await this.db.getAliasHashByAddress(publicKey) : undefined;
    const user = await this.userFactory.createUser(privateKey, accountNonce, aliasHash, syncedToRollup);
    if (await this.db.getUser(user.id)) {
      throw new Error(`User already exists: ${user.id}`);
    }

    return await this.addUserFromUserData(user);
  }

  private async addUserFromUserData(user: UserData) {
    await this.db.addUser(user);

    const userState = this.userStateFactory.createUserState(user);
    await userState.init();
    this.userStates.push(userState);

    this.emit(CoreSdkEvent.UPDATED_USERS);
    this.emit(SdkEvent.UPDATED_USERS);

    this.startSyncingUserState(userState);

    return user;
  }

  public async removeUser(userId: AccountId) {
    const userState = this.getUserState(userId);
    this.userStates = this.userStates.filter(us => us !== userState);
    userState.stopSync();
    await this.db.removeUser(userId);

    this.emit(CoreSdkEvent.UPDATED_USERS);
    this.emit(SdkEvent.UPDATED_USERS);
  }

  public async getSigningKeys(accountId: AccountId) {
    // TODO - fetch the keys from server so that the account doesn't have to be added locally.
    const keys = await this.db.getUserSigningKeys(accountId);
    return keys.map(k => k.key);
  }

  public getBalance(assetId: AssetId, userId: AccountId) {
    const userState = this.getUserState(userId);
    return userState.getBalance(assetId);
  }

  public async getMaxSpendableValue(assetId: AssetId, userId: AccountId) {
    const userState = this.getUserState(userId);
    return userState.getMaxSpendableValue(assetId);
  }

  public async getSpendableNotes(assetId: AssetId, userId: AccountId) {
    const userState = this.getUserState(userId);
    return userState.getSpendableNotes(assetId);
  }

  public async getSpendableSum(assetId: AssetId, userId: AccountId) {
    const userState = this.getUserState(userId);
    return userState.getSpendableSum(assetId);
  }

  public async getJoinSplitTxs(userId: AccountId) {
    return this.db.getJoinSplitTxs(userId);
  }

  public async getAccountTxs(userId: AccountId) {
    return this.db.getAccountTxs(userId);
  }

  public async getDefiTxs(userId: AccountId) {
    return this.db.getDefiTxs(userId);
  }

  public async getNotes(userId: AccountId) {
    return this.db.getUserNotes(userId);
  }
}<|MERGE_RESOLUTION|>--- conflicted
+++ resolved
@@ -31,15 +31,6 @@
 import { SchnorrSigner, Signer } from '../signer';
 import { AccountId, UserData, UserDataFactory } from '../user';
 import { UserState, UserStateEvent, UserStateFactory } from '../user_state';
-<<<<<<< HEAD
-=======
-import { UserAccountTx, UserJoinSplitTx } from '../user_tx';
-import { AliasHash } from 'barretenberg/client_proofs/alias_hash';
-import { ProofData } from 'barretenberg/client_proofs/proof_data';
-import { TxType } from 'barretenberg/blockchain';
-import { TxHash } from 'barretenberg/tx_hash';
-import { AccountProofOutput, JoinSplitProofOutput, ProofOutput } from '../proofs/proof_output';
->>>>>>> 0b020b6a
 
 const debug = createDebug('bb:core_sdk');
 
@@ -158,7 +149,6 @@
     const crsData = await this.getCrsData(JoinSplitProver.circuitSize);
     const pooledProverFactory = new PooledProverFactory(this.workerPool, crsData);
 
-<<<<<<< HEAD
     const joinSplitProver = new JoinSplitProver(
       await pooledProverFactory.createUnrolledProver(JoinSplitProver.circuitSize),
     );
@@ -172,43 +162,8 @@
     );
     const accountProver = new AccountProver(await pooledProverFactory.createUnrolledProver(AccountProver.circuitSize));
     this.accountProofCreator = new AccountProofCreator(accountProver, this.worldState, this.db);
-    await this.createJoinSplitProvingKey(joinSplitProver);
-    await this.createAccountProvingKey(accountProver);
-=======
-    if (!this.escapeHatchMode) {
-      const joinSplitProver = new JoinSplitProver(
-        await pooledProverFactory.createUnrolledProver(JoinSplitProver.circuitSize),
-      );
-      this.joinSplitProofCreator = new JoinSplitProofCreator(
-        joinSplitProver,
-        this.worldState,
-        this.grumpkin,
-        this.pedersen,
-        noteAlgos,
-        this.db,
-      );
-      const accountProver = new AccountProver(
-        await pooledProverFactory.createUnrolledProver(AccountProver.circuitSize),
-      );
-      this.accountProofCreator = new AccountProofCreator(accountProver, this.worldState, this.pedersen);
-      await this.createJoinSplitProvingKey(joinSplitProver, verifierContractChanged);
-      await this.createAccountProvingKey(accountProver, verifierContractChanged);
-    } else {
-      const escapeHatchProver = new EscapeHatchProver(
-        await pooledProverFactory.createProver(EscapeHatchProver.circuitSize),
-      );
-      this.joinSplitProofCreator = new EscapeHatchProofCreator(
-        escapeHatchProver,
-        this.worldState,
-        this.grumpkin,
-        this.pedersen,
-        noteAlgos,
-        this.hashPathSource!,
-        this.db,
-      );
-      await this.createEscapeHatchProvingKey(escapeHatchProver);
-    }
->>>>>>> 0b020b6a
+    await this.createJoinSplitProvingKey(joinSplitProver, verifierContractChanged);
+    await this.createAccountProvingKey(accountProver, verifierContractChanged);
 
     this.updateInitState(SdkInitState.INITIALIZED);
   }
@@ -218,21 +173,14 @@
     return result ? new EthAddress(result) : undefined;
   }
 
-<<<<<<< HEAD
-=======
   private async getVerifierContractAddress() {
     const result: Buffer | undefined = await this.leveldb.get('verifierContractAddress').catch(() => undefined);
     return result ? new EthAddress(result) : undefined;
   }
 
-  public isEscapeHatchMode() {
-    return this.escapeHatchMode;
-  }
-
   /**
    * Erase both leveldb and sql db. Must be called before calling init().
    */
->>>>>>> 0b020b6a
   public async eraseDb() {
     await this.leveldb.clear();
     await this.db.clear();
@@ -458,25 +406,16 @@
     }
 
     const rollups = blocks.map(b => RollupProofData.fromBuffer(b.rollupProofData));
-<<<<<<< HEAD
     const offchainTxData = blocks.map(b => b.offchainTxData).flat();
+
+    // For debugging.
+    const expectedDataRoot = rollups[rollups.length - 1].newDataRoot;
+    const expectedDataSize = rollups[0].dataStartIndex + rollups.reduce((a, r) => a + r.rollupSize * 2, 0);
+
     debug('synchronising data...');
     await this.worldState.processRollups(rollups);
     await this.processAliases(rollups, offchainTxData);
-    if (rollups.length) {
-      await this.updateStatusRollupInfo(rollups[rollups.length - 1]);
-    }
-=======
-
-    // For debugging.
-    const expectedDataRoot = rollups[rollups.length - 1].newDataRoot;
-    const expectedDataSize = rollups[0].dataStartIndex + rollups.reduce((a, r) => a + r.rollupSize * 2, 0);
-
-    debug('synchronising data...');
-    await this.worldState.processRollups(rollups);
-    await this.processAliases(rollups);
     await this.updateStatusRollupInfo(rollups[rollups.length - 1]);
->>>>>>> 0b020b6a
     debug('done.');
 
     // TODO: Ugly hotfix. Find root cause.
@@ -533,32 +472,16 @@
         break;
       }
 
-<<<<<<< HEAD
-      // We use a mutex to ensure only one tab will process a block at a time (to prevent merkle tree corruption).
-      // This is only a safety mechanism for if two tabs are processing blocks at once. Correct behaviour would
-      // be for only one tab to process the block, and to alert the others to sync.
-      await this.mutex?.lock();
-      await this.worldState.syncFromDb().catch(() => {});
-      const rollup = RollupProofData.fromBuffer(block.rollupProofData);
-      await this.worldState.processRollup(rollup);
-      await this.processAliases([rollup], block.offchainTxData);
-      await this.updateStatusRollupInfo(rollup);
-      await this.mutex?.unlock();
-
-      // Forward the block on to each UserState for processing.
-      this.userStates.forEach(us => us.processBlock(block));
-=======
       await this.serialExecute(async () => {
         await this.worldState.syncFromDb().catch(() => {});
         const rollup = RollupProofData.fromBuffer(block.rollupProofData);
         await this.worldState.processRollup(rollup);
-        await this.processAliases([rollup]);
+        await this.processAliases([rollup], block.offchainTxData);
         await this.updateStatusRollupInfo(rollup);
 
         // Forward the block on to each UserState for processing.
         this.userStates.forEach(us => us.processBlock(block));
       });
->>>>>>> 0b020b6a
     }
   }
 
@@ -656,29 +579,9 @@
     noteRecipient?: AccountId,
     publicOwner?: EthAddress,
   ) {
-<<<<<<< HEAD
-    const userState = this.getUserState(userId);
-    return this.joinSplitProofCreator.createProof(
-      userState,
-      publicInput,
-      publicOutput,
-      privateInput,
-      recipientPrivateOutput,
-      senderPrivateOutput,
-      assetId,
-      signer,
-      noteRecipient,
-      publicOwner,
-    );
-=======
     return this.serialExecute(async () => {
-      if (this.escapeHatchMode) {
-        await this.validateEscapeOpen();
-      }
-
       const userState = this.getUserState(userId);
-
-      const { txId, proofData, viewingKeys, depositSigningData } = await this.joinSplitProofCreator.createProof(
+      return this.joinSplitProofCreator.createProof(
         userState,
         publicInput,
         publicOutput,
@@ -688,29 +591,9 @@
         assetId,
         signer,
         noteRecipient,
-        inputOwner,
-        outputOwner,
+        publicOwner,
       );
-
-      const txHash = new TxHash(txId);
-      const tx: UserJoinSplitTx = {
-        txHash,
-        userId,
-        assetId,
-        publicInput,
-        publicOutput,
-        privateInput,
-        recipientPrivateOutput,
-        senderPrivateOutput,
-        inputOwner,
-        outputOwner,
-        ownedByUser: true,
-        created: new Date(),
-      };
-
-      return new JoinSplitProofOutput(tx, proofData, viewingKeys, publicInput ? depositSigningData : undefined);
     });
->>>>>>> 0b020b6a
   }
 
   public async createAccountProofSigningData(
@@ -723,28 +606,10 @@
     newSigningPubKey1?: GrumpkinAddress,
     newSigningPubKey2?: GrumpkinAddress,
   ) {
-<<<<<<< HEAD
-    const aliasHash = this.computeAliasHash(alias);
-    const tx = await this.accountProofCreator.createAccountTx(
-      signingPubKey,
-      aliasHash,
-      nonce,
-      migrate,
-      accountPublicKey,
-      newAccountPublicKey,
-      newSigningPubKey1,
-      newSigningPubKey2,
-    );
-    return this.accountProofCreator.computeSigningData(tx);
-=======
     return this.serialExecute(async () => {
       const aliasHash = this.computeAliasHash(alias);
-      const accountId = nonce ? new AccountId(accountPublicKey, nonce) : undefined;
-      const accountIndex = accountId
-        ? await this.db.getUserSigningKeyIndex(accountId, signer.getPublicKey())
-        : undefined;
-      return await this.accountProofCreator.createAccountTx(
-        signer,
+      const tx = await this.accountProofCreator.createAccountTx(
+        signingPubKey,
         aliasHash,
         nonce,
         migrate,
@@ -752,10 +617,9 @@
         newAccountPublicKey,
         newSigningPubKey1,
         newSigningPubKey2,
-        accountIndex,
       );
+      return this.accountProofCreator.computeSigningData(tx);
     });
->>>>>>> 0b020b6a
   }
 
   public async createAccountProof(
@@ -768,20 +632,19 @@
     newSigningPublicKey2?: GrumpkinAddress,
     newAccountPrivateKey?: Buffer,
   ) {
-<<<<<<< HEAD
-    this.emit(SdkEvent.LOG, 'Generating proof...');
-
-    const newAccountPublicKey = newAccountPrivateKey ? this.derivePublicKey(newAccountPrivateKey) : undefined;
-    return this.accountProofCreator.createProof(
-      signer,
-      aliasHash,
-      nonce,
-      migrate,
-      userId.publicKey,
-      newAccountPublicKey,
-      newSigningPublicKey1,
-      newSigningPublicKey2,
-    );
+    return this.serialExecute(async () => {
+      const newAccountPublicKey = newAccountPrivateKey ? this.derivePublicKey(newAccountPrivateKey) : undefined;
+      return this.accountProofCreator.createProof(
+        signer,
+        aliasHash,
+        nonce,
+        migrate,
+        userId.publicKey,
+        newAccountPublicKey,
+        newSigningPublicKey1,
+        newSigningPublicKey2,
+      );
+    });
   }
 
   public async createDefiProof(
@@ -791,52 +654,10 @@
     txFee: bigint,
     signer: Signer,
   ) {
-    const userState = this.getUserState(userId);
-    return this.defiDepositProofCreator.createProof(userState, bridgeId, depositValue, txFee, signer);
-=======
     return this.serialExecute(async () => {
-      if (this.escapeHatchMode) {
-        throw new Error('Account modifications not supported in escape hatch mode.');
-      }
-
       const userState = this.getUserState(userId);
-      const { publicKey } = userState.getUser();
-
-      const signerPublicKey = signer.getPublicKey();
-      const accountId = nonce ? new AccountId(publicKey, nonce) : undefined;
-      const accountIndex = accountId ? await this.db.getUserSigningKeyIndex(accountId, signerPublicKey) : undefined;
-      const newAccountPublicKey = newAccountPrivateKey ? this.derivePublicKey(newAccountPrivateKey) : publicKey;
-      const newNonce = nonce + +migrate;
-
-      this.emit(SdkEvent.LOG, 'Generating proof...');
-
-      const rawProofData = await this.accountProofCreator.createProof(
-        signer,
-        aliasHash,
-        nonce,
-        migrate,
-        publicKey,
-        newAccountPublicKey,
-        newSigningPublicKey1,
-        newSigningPublicKey2,
-        accountIndex,
-      );
-
-      const { txId } = new ProofData(rawProofData);
-      const txHash = new TxHash(txId);
-      const tx: UserAccountTx = {
-        txHash,
-        userId: new AccountId(newAccountPublicKey, newNonce),
-        aliasHash,
-        newSigningPubKey1: newSigningPublicKey1?.x(),
-        newSigningPubKey2: newSigningPublicKey2?.x(),
-        migrated: migrate,
-        created: new Date(),
-      };
-
-      return new AccountProofOutput(tx, rawProofData);
+      return this.defiDepositProofCreator.createProof(userState, bridgeId, depositValue, txFee, signer);
     });
->>>>>>> 0b020b6a
   }
 
   public async sendProof(proofOutput: ProofOutput, depositSignature?: Buffer) {
