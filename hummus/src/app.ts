--- conflicted
+++ resolved
@@ -50,10 +50,6 @@
   private blockQueue = new MemoryFifo<Block>();
   private initialized = false;
 
-  public initialized() {
-    return !!this.joinSplitProofCreator;
-  }
-
   public async init(serverUrl: string) {
     const circuitSize = 128 * 1024;
 
@@ -109,7 +105,7 @@
     this.initialized = true;
   }
 
-  public isInitialised() {
+  public isInitialized() {
     return this.initialized;
   }
 
@@ -255,7 +251,6 @@
     return user;
   }
 
-<<<<<<< HEAD
   public getBalance(userIdOrAlias?: string | number) {
     const user = userIdOrAlias ? this.findUser(userIdOrAlias) || this.user : this.user;
     return this.userStates.find(us => us.getUser().id === user.id)!.getBalance();
@@ -269,15 +264,5 @@
         return u.id.toString() === userIdOrAlias || u.alias === userIdOrAlias;
       });
     return user;
-=======
-  public getUserById(userId: number) {
-    const userState = this.userStates[userId];
-    if (!userState) return;
-    return userState.getUser();
-  }
-
-  public getBalance() {
-    return this.userStates[this.userId].getBalance();
->>>>>>> dfd912de
   }
 }