{
  "name": "hummus",
  "version": "1.0.0",
  "main": "dist/main.js",
  "license": "GPL-2.0",
  "scripts": {
    "build": "webpack --config webpack.prod.js",
    "generate:styles": "guacamole generateStyles",
    "lint": "tslint './src/**/*.ts?(x)'",
    "start": "node ./server",
    "start:dev": "webpack-dev-server --config webpack.dev.js",
    "test": "jest"
  },
  "jest": {
    "transform": {
      "^.+\\.js$": "babel-jest",
      "^.+\\.tsx?$": "ts-jest"
    },
    "testRegex": ".*\\.test\\.ts$",
    "moduleFileExtensions": [
      "ts",
      "tsx",
      "js",
      "jsx",
      "json",
      "node"
    ],
    "transformIgnorePatterns": [
      "/node_modules/(?!barretenberg-es).+\\.js$"
    ]
  },
  "dependencies": {
    "koa": "^2.5.2",
    "koa-compress": "^3.0.0",
    "koa-static": "^5.0.0"
  },
  "devDependencies": {
    "@aztec/guacamole-ui": "1.2.2",
    "@babel/core": "^7.1.0",
    "@babel/plugin-proposal-class-properties": "^7.8.3",
    "@babel/preset-env": "^7.1.0",
    "@babel/preset-react": "^7.9.4",
    "@babel/types": "^7.9.0",
    "@types/cbor": "^5.0.0",
    "@types/classnames": "^2.2.10",
    "@types/debug": "^4.1.5",
    "@types/jest": "^23.3.1",
    "@types/koa": "^2.0.46",
    "@types/koa-static": "^4.0.0",
    "@types/level-js": "^4.0.1",
    "@types/levelup": "^4.3.0",
    "@types/react": "^16.9.23",
    "@types/react-copy-to-clipboard": "^4.3.0",
    "@types/react-dom": "^16.9.5",
    "@types/styled-components": "^5.1.0",
    "@types/webpack-env": "^1.13.6",
    "autoprefixer": "^9.7.6",
    "cbor": "^5.0.1",
    "classnames": "^2.2.6",
    "css-loader": "^3.5.3",
    "debug": "^4.1.1",
    "dexie": "^2.0.4",
    "file-loader": "^5.1.0",
    "html-webpack-plugin": "^3.2.0",
    "jest": "^23.5.0",
    "level-js": "^5.0.2",
    "levelup": "^4.4.0",
    "mini-css-extract-plugin": "^0.9.0",
    "postcss-loader": "^3.0.0",
    "prettier": "^2.0.5",
    "react": "^16.13.0",
    "react-copy-to-clipboard": "^5.0.2",
    "react-dom": "^16.13.0",
<<<<<<< HEAD
    "styled-components": "^5.1.0",
=======
    "sass-loader": "^8.0.2",
    "svg-sprite-loader": "^4.2.5",
>>>>>>> dfd912de
    "threads-plugin": "^1.3.1",
    "ts-jest": "^23.1.4",
    "ts-loader": "^4.4.2",
    "tslint": "^6.1.2",
    "tslint-config-prettier": "^1.15.0",
    "typescript": "^3.8.3",
    "webpack": "^4.16.0",
    "webpack-cli": "^3.0.8",
    "webpack-dev-server": "^3.1.4",
    "webpack-merge": "^4.2.2"
  },
  "resolutions": {
    "babel-core": "7.0.0-bridge.0"
  }
}<|MERGE_RESOLUTION|>--- conflicted
+++ resolved
@@ -71,12 +71,9 @@
     "react": "^16.13.0",
     "react-copy-to-clipboard": "^5.0.2",
     "react-dom": "^16.13.0",
-<<<<<<< HEAD
     "styled-components": "^5.1.0",
-=======
     "sass-loader": "^8.0.2",
     "svg-sprite-loader": "^4.2.5",
->>>>>>> dfd912de
     "threads-plugin": "^1.3.1",
     "ts-jest": "^23.1.4",
     "ts-loader": "^4.4.2",
