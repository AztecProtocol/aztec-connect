import { AccountId, AliasHash } from '@aztec/barretenberg/account_id';
import { GrumpkinAddress } from '@aztec/barretenberg/address';
import { TxHash, TxType } from '@aztec/barretenberg/blockchain';
import { randomBytes } from 'crypto';
import { Connection, createConnection } from 'typeorm';
<<<<<<< HEAD
import { AccountDao } from '../entity/account';
import { AssetMetricsDao } from '../entity/asset_metrics';
import { ClaimDao } from '../entity/claim';
import { RollupDao } from '../entity/rollup';
import { RollupProofDao } from '../entity/rollup_proof';
import { TxDao } from '../entity/tx';
=======
import { RollupDao, RollupProofDao, TxDao } from '../entity';
import { randomRollup, randomRollupProof, randomTx } from './fixtures';
>>>>>>> ba649aca
import { RollupDb, TypeOrmRollupDb } from './';
import { randomAccountTx, randomClaim, randomRollup, randomRollupProof, randomTx } from './fixtures';

describe('rollup_db', () => {
  let connection: Connection;
  let rollupDb: RollupDb;

  beforeEach(async () => {
    connection = await createConnection({
      type: 'sqlite',
      database: ':memory:',
      entities: [TxDao, RollupProofDao, RollupDao, AccountDao, ClaimDao, AssetMetricsDao],
      dropSchema: true,
      synchronize: true,
      logging: false,
    });
    rollupDb = new TypeOrmRollupDb(connection);
  });

  afterEach(async () => {
    await connection.close();
  });

  it('should add tx with no rollup', async () => {
    const txDao = randomTx({ signature: randomBytes(32) });
    await rollupDb.addTx(txDao);

    const result = await rollupDb.getTx(txDao.id);
    expect(result!).toEqual(txDao);
  });

  it('should add account tx', async () => {
    const txDao = randomAccountTx();
    await rollupDb.addTx(txDao);

    expect(await rollupDb.getAccountTxCount()).toBe(1);
    expect(await rollupDb.getAccountCount()).toBe(1);
  });

  it('should count accounts that have nonce 1', async () => {
    const txs = [
      randomAccountTx({ nonce: 1 }),
      randomAccountTx({ nonce: 2 }),
      randomAccountTx({ nonce: 1 }),
      randomAccountTx({ nonce: 3 }),
    ];
    for (const tx of txs) {
      await rollupDb.addTx(tx);
    }

    expect(await rollupDb.getAccountTxCount()).toBe(4);
    expect(await rollupDb.getAccountCount()).toBe(2);
  });

  it('should delete an account when its tx is deleted', async () => {
    const accountPublicKey0 = GrumpkinAddress.randomAddress();
    const accountPublicKey1 = GrumpkinAddress.randomAddress();
    const aliasHash0 = AliasHash.random();
    const aliasHash1 = AliasHash.random();
    const txs = [
      randomAccountTx({ accountPublicKey: accountPublicKey0, aliasHash: aliasHash0, nonce: 1 }),
      randomAccountTx({ accountPublicKey: accountPublicKey0, aliasHash: aliasHash0, nonce: 2 }),
      randomAccountTx({ accountPublicKey: accountPublicKey0, aliasHash: aliasHash1, nonce: 3 }),
      randomAccountTx({ accountPublicKey: accountPublicKey1, aliasHash: aliasHash1, nonce: 4 }),
    ];
    for (const tx of txs) {
      await rollupDb.addTx(tx);
    }
    const rollupProof = randomRollupProof([txs[0], txs[2]]);
    await rollupDb.addRollupProof(rollupProof);

    expect(await rollupDb.getLatestAliasNonce(aliasHash0)).toBe(2);
    expect(await rollupDb.getLatestAliasNonce(aliasHash1)).toBe(4);
    expect(await rollupDb.getLatestAccountNonce(accountPublicKey0)).toBe(3);
    expect(await rollupDb.getLatestAccountNonce(accountPublicKey1)).toBe(4);

    // txs[1] ans txs[3] will be deleted.
    await rollupDb.deletePendingTxs();

    expect(await rollupDb.getLatestAliasNonce(aliasHash0)).toBe(1);
    expect(await rollupDb.getLatestAliasNonce(aliasHash1)).toBe(3);
    expect(await rollupDb.getLatestAccountNonce(accountPublicKey0)).toBe(3);
    expect(await rollupDb.getLatestAccountNonce(accountPublicKey1)).toBe(0);
  });

  it('should bulk add txs', async () => {
    const txs = [
      TxType.DEPOSIT,
      TxType.WITHDRAW_TO_WALLET,
      TxType.ACCOUNT,
      TxType.DEFI_DEPOSIT,
      TxType.TRANSFER,
      TxType.WITHDRAW_TO_CONTRACT,
      TxType.ACCOUNT,
      TxType.DEFI_CLAIM,
    ].map(txType => randomTx({ txType }));

    await rollupDb.addTxs(txs);

    expect(await rollupDb.getTotalTxCount()).toBe(8);
    expect(await rollupDb.getJoinSplitTxCount()).toBe(4);
    expect(await rollupDb.getDefiTxCount()).toBe(1);
    expect(await rollupDb.getAccountTxCount()).toBe(2);
    expect(await rollupDb.getAccountCount()).toBe(2);
  });

  it('should get rollup proof by id', async () => {
    const rollup = randomRollupProof([]);
    await rollupDb.addRollupProof(rollup);

    const rollupDao = (await rollupDb.getRollupProof(rollup.id))!;
    expect(rollupDao.id).toStrictEqual(rollup.id);
    expect(rollupDao.proofData).toStrictEqual(rollup.proofData);
    expect(rollupDao.created).toStrictEqual(rollup.created);
  });

  it('should get rollups by an array of rollup ids', async () => {
    const rollups: RollupDao[] = [];
    for (let i = 0; i < 6; ++i) {
      const rollupProof = randomRollupProof([]);
      await rollupDb.addRollupProof(rollupProof);
      const rollup = randomRollup(i, rollupProof);
      await rollupDb.addRollup(rollup);
      rollups.push(rollup);
    }

    const saved = await rollupDb.getRollupsByRollupIds([1, 2, 5]);
    expect(saved.length).toBe(3);
    expect(saved.map(r => r.id)).toEqual(expect.arrayContaining([1, 2, 5]));
  });

  it('should add rollup proof and insert its txs', async () => {
    const tx0 = randomTx();
    const tx1 = randomTx();

    const rollupProof = randomRollupProof([tx0, tx1]);
    await rollupDb.addRollupProof(rollupProof);

    const rollupProofDao = (await rollupDb.getRollupProof(rollupProof.id))!;
    const newTxDao0 = await rollupDb.getTx(tx0.id);
    expect(newTxDao0!.rollupProof).toStrictEqual(rollupProofDao);
    const newTxDao1 = await rollupDb.getTx(tx1.id);
    expect(newTxDao1!.rollupProof).toStrictEqual(rollupProofDao);
  });

  it('should add rollup proof and update the rollup id for its txs', async () => {
    const tx0 = randomTx();
    const tx1 = randomTx();
    const tx2 = randomTx();
    await rollupDb.addTx(tx0);
    await rollupDb.addTx(tx1);
    await rollupDb.addTx(tx2);

    expect(await rollupDb.getPendingTxCount()).toBe(3);

    {
      const rollupProof = randomRollupProof([tx0]);
      await rollupDb.addRollupProof(rollupProof);

      // Check the rollup proof is associated with tx0.
      const rollupDao = (await rollupDb.getRollupProof(rollupProof.id))!;
      const newTxDao0 = await rollupDb.getTx(tx0.id);
      expect(newTxDao0!.rollupProof).toStrictEqual(rollupDao);

      // Check tx1 is still pending.
      const newTxDao1 = await rollupDb.getTx(tx1.id);
      expect(newTxDao1!.rollupProof).toBeUndefined();

      expect(await rollupDb.getPendingTxCount()).toBe(2);
      expect(await rollupDb.getPendingTxs()).toStrictEqual([tx1, tx2]);
    }

    {
      // Add a new rollup proof containing tx0 and tx1.
      const rollupProof = randomRollupProof([tx0, tx1]);
      await rollupDb.addRollupProof(rollupProof);

      // Check the rollup proof is associated with tx0 and tx1.
      const rollupDao = (await rollupDb.getRollupProof(rollupProof.id))!;
      const newTxDao0 = await rollupDb.getTx(tx0.id);
      const newTxDao1 = await rollupDb.getTx(tx1.id);
      expect(newTxDao0!.rollupProof).toStrictEqual(rollupDao);
      expect(newTxDao1!.rollupProof).toStrictEqual(rollupDao);

      expect(await rollupDb.getPendingTxs()).toStrictEqual([tx2]);
    }
  });

  it('get nullifiers of unsettled txs', async () => {
    const tx0 = randomTx();
    tx0.nullifier2 = undefined;
    await rollupDb.addTx(tx0);

    const tx1 = randomTx();
    {
      await rollupDb.addTx(tx1);
      const rollupProof = randomRollupProof([tx1], 0);
      const rollup = randomRollup(0, rollupProof);
      await rollupDb.addRollup(rollup);
    }

    const tx2 = randomTx();
    {
      await rollupDb.addTx(tx2);
      const rollupProof = randomRollupProof([tx2], 1);
      const rollup = randomRollup(0, rollupProof);
      await rollupDb.addRollup(rollup);
      await rollupDb.confirmMined(rollup.id, 0, 0n, new Date(), TxHash.random(), [], [tx2.id], []);
    }

    const nullifiers = await rollupDb.getUnsettledNullifiers();
    expect(nullifiers.length).toBe(3);
    expect(nullifiers).toEqual(expect.arrayContaining([tx0.nullifier1, tx1.nullifier1, tx1.nullifier2]));
  });

  it('should update rollup id for txs when newer proof added', async () => {
    const tx0 = randomTx();
    const tx1 = randomTx();
    const tx2 = randomTx();
    const tx3 = randomTx();
    await rollupDb.addTx(tx0);
    await rollupDb.addTx(tx1);
    await rollupDb.addTx(tx2);
    await rollupDb.addTx(tx3);

    const rollupProof1 = randomRollupProof([tx0, tx1]);
    await rollupDb.addRollupProof(rollupProof1);

    const rollupProof2 = randomRollupProof([tx2, tx3]);
    await rollupDb.addRollupProof(rollupProof2);

    const rollupProof3 = randomRollupProof([tx0, tx1, tx2, tx3]);
    await rollupDb.addRollupProof(rollupProof3);

    expect((await rollupDb.getRollupProof(rollupProof1.id, true))!.txs).toHaveLength(0);
    expect((await rollupDb.getRollupProof(rollupProof2.id, true))!.txs).toHaveLength(0);
    expect((await rollupDb.getRollupProof(rollupProof3.id, true))!.txs).toHaveLength(4);

    const rollupDao = (await rollupDb.getRollupProof(rollupProof3.id))!;
    expect((await rollupDb.getTx(tx0.id))!.rollupProof).toStrictEqual(rollupDao);
    expect((await rollupDb.getTx(tx1.id))!.rollupProof).toStrictEqual(rollupDao);
    expect((await rollupDb.getTx(tx2.id))!.rollupProof).toStrictEqual(rollupDao);
    expect((await rollupDb.getTx(tx3.id))!.rollupProof).toStrictEqual(rollupDao);

    const rollupDaoWithTxs = (await rollupDb.getRollupProof(rollupProof3.id, true))!;
    expect(rollupDaoWithTxs.txs).toStrictEqual([tx0, tx1, tx2, tx3]);
  });

  it('should set tx rollup proof ids to null if rollup proof is deleted', async () => {
    const tx0 = randomTx();
    const tx1 = randomTx();

    const rollupProof = randomRollupProof([tx0, tx1]);
    await rollupDb.addRollupProof(rollupProof);

    await rollupDb.deleteRollupProof(rollupProof.id);

    const newTxDao0 = await rollupDb.getTx(tx0.id);
    expect(newTxDao0!.rollupProof).toBeUndefined();
    const newTxDao1 = await rollupDb.getTx(tx1.id);
    expect(newTxDao1!.rollupProof).toBeUndefined();
  });

  it('should delete orphaned rollup proof', async () => {
    const rollupProof = randomRollupProof([]);
    await rollupDb.addRollupProof(rollupProof);
    await rollupDb.deleteTxlessRollupProofs();
    const rollupDao = (await rollupDb.getRollupProof(rollupProof.id))!;
    expect(rollupDao).toBeUndefined();
  });

  it('should get rollup proofs by size', async () => {
    const tx0 = randomTx();
    const tx1 = randomTx();
    const tx2 = randomTx();

    const rollupProof = randomRollupProof([tx0], 0);
    await rollupDb.addRollupProof(rollupProof);

    const rollupProof2 = randomRollupProof([tx1, tx2], 1);
    await rollupDb.addRollupProof(rollupProof2);

    const newRollupProofs = await rollupDb.getRollupProofsBySize(1);
    expect(newRollupProofs!.length).toBe(1);
    expect(newRollupProofs![0].id).toStrictEqual(rollupProof.id);
    expect(newRollupProofs![0].txs[0]).toStrictEqual(tx0);

    const newRollupProofs2 = await rollupDb.getRollupProofsBySize(2);
    expect(newRollupProofs2!.length).toBe(1);
    expect(newRollupProofs2![0].id).toStrictEqual(rollupProof2.id);
    expect(newRollupProofs2![0].txs.length).toBe(2);
    expect(newRollupProofs2![0].txs[0]).toStrictEqual(tx1);
    expect(newRollupProofs2![0].txs[1]).toStrictEqual(tx2);

    const newRollupProofs3 = await rollupDb.getRollupProofsBySize(3);
    expect(newRollupProofs3!.length).toBe(0);
  });

  it('should add and get rollup with txs', async () => {
    const txs = [
      TxType.DEPOSIT,
      TxType.WITHDRAW_TO_WALLET,
      TxType.ACCOUNT,
      TxType.DEFI_DEPOSIT,
      TxType.TRANSFER,
      TxType.WITHDRAW_TO_CONTRACT,
      TxType.ACCOUNT,
      TxType.DEFI_CLAIM,
    ].map(txType => randomTx({ txType }));
    const rollupProof = randomRollupProof(txs, 0);
    const rollup = randomRollup(0, rollupProof);

    await rollupDb.addRollup(rollup);

    const newRollup = (await rollupDb.getRollup(0))!;
    expect(newRollup).toStrictEqual(rollup);

    expect(await rollupDb.getTotalTxCount()).toBe(8);
    expect(await rollupDb.getJoinSplitTxCount()).toBe(4);
    expect(await rollupDb.getDefiTxCount()).toBe(1);
    expect(await rollupDb.getAccountTxCount()).toBe(2);
    expect(await rollupDb.getAccountCount()).toBe(2);
  });

  it('should add rollup with account txs that have already in db', async () => {
    const txs = [randomAccountTx(), randomAccountTx()];
    for (const tx of txs) {
      await rollupDb.addTx(tx);
    }

    const rollupProof = randomRollupProof(txs, 0);
    const rollup = randomRollup(0, rollupProof);

    expect(await rollupDb.getAccountCount()).toBe(2);

    await rollupDb.addRollup(rollup);

    const newRollup = (await rollupDb.getRollup(0))!;
    expect(newRollup).toStrictEqual(rollup);

    expect(await rollupDb.getAccountCount()).toBe(2);
  });

  it('should return latest nonce for an account public key or alias hash', async () => {
    const accountPubKey0 = GrumpkinAddress.randomAddress();
    const accountPubKey1 = GrumpkinAddress.randomAddress();
    const aliasHash0 = AliasHash.random();
    const aliasHash1 = AliasHash.random();
    const txs = [
      randomAccountTx({ accountPublicKey: accountPubKey0, aliasHash: aliasHash0, nonce: 3 }),
      randomAccountTx({ accountPublicKey: accountPubKey0, aliasHash: aliasHash1, nonce: 5 }),
      randomAccountTx({ accountPublicKey: accountPubKey1, aliasHash: aliasHash1, nonce: 6 }),
      randomAccountTx({ accountPublicKey: accountPubKey1, aliasHash: aliasHash0, nonce: 9 }),
    ];
    for (const tx of txs) {
      await rollupDb.addTx(tx);
    }

    expect(await rollupDb.getLatestAccountNonce(accountPubKey0)).toBe(5);
    expect(await rollupDb.getLatestAccountNonce(accountPubKey1)).toBe(9);
    expect(await rollupDb.getLatestAccountNonce(GrumpkinAddress.randomAddress())).toBe(0);

    expect(await rollupDb.getLatestAliasNonce(aliasHash0)).toBe(9);
    expect(await rollupDb.getLatestAliasNonce(aliasHash1)).toBe(6);
    expect(await rollupDb.getLatestAliasNonce(AliasHash.random())).toBe(0);
  });

  it('get account id for an alias hash and an optional nonce', async () => {
    const accountPubKey0 = GrumpkinAddress.randomAddress();
    const accountPubKey1 = GrumpkinAddress.randomAddress();
    const aliasHash0 = AliasHash.random();
    const aliasHash1 = AliasHash.random();
    const txs = [
      randomAccountTx({ accountPublicKey: accountPubKey0, aliasHash: aliasHash0, nonce: 1 }),
      randomAccountTx({ accountPublicKey: accountPubKey1, aliasHash: aliasHash0, nonce: 3 }),
      randomAccountTx({ accountPublicKey: accountPubKey1, aliasHash: aliasHash1, nonce: 2 }),
    ];
    for (const tx of txs) {
      await rollupDb.addTx(tx);
    }

    expect(await rollupDb.getAccountId(aliasHash0)).toEqual(new AccountId(accountPubKey1, 3));
    expect(await rollupDb.getAccountId(aliasHash0, 0)).toEqual(new AccountId(accountPubKey0, 0));
    expect(await rollupDb.getAccountId(aliasHash0, 1)).toEqual(new AccountId(accountPubKey0, 1));
    expect(await rollupDb.getAccountId(aliasHash0, 2)).toEqual(new AccountId(accountPubKey1, 2));
    expect(await rollupDb.getAccountId(aliasHash0, 3)).toEqual(new AccountId(accountPubKey1, 3));
    expect(await rollupDb.getAccountId(aliasHash0, 4)).toBe(undefined);

    expect(await rollupDb.getAccountId(aliasHash1)).toEqual(new AccountId(accountPubKey1, 2));
  });

  it('should update existing rollup', async () => {
    const tx0 = randomTx();
    const tx1 = randomTx();

    {
      const rollupProof = randomRollupProof([tx0, tx1], 0);
      const rollup = randomRollup(0, rollupProof);

      await rollupDb.addRollup(rollup);

      const newRollup = (await rollupDb.getRollup(0))!;
      expect(newRollup).toStrictEqual(rollup);
    }

    {
      const rollupProof = randomRollupProof([tx0, tx1], 0);
      const rollup = randomRollup(0, rollupProof);

      await rollupDb.addRollup(rollup);

      const newRollup = (await rollupDb.getRollup(0))!;
      expect(newRollup).toStrictEqual(rollup);
    }
  });

  it('should get settled txs', async () => {
    const tx0 = randomTx();
    const tx1 = randomTx();
    const rollupProof = randomRollupProof([tx0, tx1], 0);
    const rollup = randomRollup(0, rollupProof);

    await rollupDb.addRollup(rollup);

    const settledRollups1 = await rollupDb.getSettledRollups();
    expect(settledRollups1.length).toBe(0);

    await rollupDb.confirmMined(rollup.id, 0, 0n, new Date(), TxHash.random(), [], [tx0.id, tx1.id], []);

    const settledRollups2 = await rollupDb.getSettledRollups();
    expect(settledRollups2.length).toBe(1);
    expect(settledRollups2[0].rollupProof).not.toBeUndefined();
  });

  it('should get unsettled tx count', async () => {
    const tx0 = randomTx();
    await rollupDb.addTx(tx0);

    expect(await rollupDb.getUnsettledTxCount()).toBe(1);

    const rollupProof = randomRollupProof([tx0], 0);
    await rollupDb.addRollupProof(rollupProof);

    expect(await rollupDb.getUnsettledTxCount()).toBe(1);

    const rollup = randomRollup(0, rollupProof);
    await rollupDb.addRollup(rollup);

    expect(await rollupDb.getUnsettledTxCount()).toBe(1);

    await rollupDb.confirmMined(rollup.id, 0, 0n, new Date(), TxHash.random(), [], [tx0.id], []);

    expect(await rollupDb.getUnsettledTxCount()).toBe(0);
  });

  it('should get unsettled txs', async () => {
    const tx0 = randomTx();
    const tx1 = randomTx();
    const tx2 = randomTx();
    await rollupDb.addTx(tx0);
    await rollupDb.addTx(tx1);
    await rollupDb.addTx(tx2);

    const rollupProof0 = randomRollupProof([tx0], 0);
    const rollup0 = randomRollup(0, rollupProof0);
    const rollupProof1 = randomRollupProof([tx1], 1);
    const rollup1 = randomRollup(1, rollupProof1);

    await rollupDb.addRollup(rollup0);
    await rollupDb.addRollup(rollup1);

    await rollupDb.confirmMined(rollup0.id, 0, 0n, new Date(), TxHash.random(), [], [tx0.id], []);

    const unsettledTxs = await rollupDb.getUnsettledTxs();
    expect(unsettledTxs.length).toBe(2);
    expect(unsettledTxs.map(tx => tx.id)).toEqual(expect.arrayContaining([tx1.id, tx2.id]));
  });

  it('should get unsettled js txs', async () => {
    const txs = [
      TxType.DEFI_CLAIM,
      TxType.WITHDRAW_TO_WALLET,
      TxType.DEPOSIT,
      TxType.ACCOUNT,
      TxType.WITHDRAW_TO_CONTRACT,
      TxType.DEFI_DEPOSIT,
      TxType.TRANSFER,
    ].map(txType => randomTx({ txType }));
    for (const tx of txs) {
      await rollupDb.addTx(tx);
    }

    const result = await rollupDb.getUnsettledPaymentTxs();
    expect(result.length).toBe(4);
    expect(result.map(r => r.txType)).toEqual(
      expect.arrayContaining([TxType.DEPOSIT, TxType.TRANSFER, TxType.WITHDRAW_TO_CONTRACT, TxType.WITHDRAW_TO_WALLET]),
    );
  });

  it('should delete unsettled rollups', async () => {
    const tx0 = randomTx();
    await rollupDb.addTx(tx0);

    expect(await rollupDb.getUnsettledTxCount()).toBe(1);
    expect(await rollupDb.getUnsettledRollups()).toHaveLength(0);

    const rollupProof = randomRollupProof([tx0], 0);
    await rollupDb.addRollupProof(rollupProof);

    const rollup = randomRollup(0, rollupProof);
    await rollupDb.addRollup(rollup);

    expect(await rollupDb.getUnsettledTxCount()).toBe(1);
    expect(await rollupDb.getUnsettledRollups()).toHaveLength(1);

    await rollupDb.deleteUnsettledRollups();

    expect(await rollupDb.getUnsettledTxCount()).toBe(1);
    expect(await rollupDb.getUnsettledRollups()).toHaveLength(0);
  });

  it('should add and get pending claims', async () => {
    const pendingClaims: ClaimDao[] = [];
    for (let i = 0; i < 8; ++i) {
      const claim = randomClaim();
      if (i % 2) {
        claim.claimed = new Date();
      } else {
        pendingClaims.push(claim);
      }
      await rollupDb.addClaim(claim);
    }

    expect(await rollupDb.getPendingClaims()).toEqual(pendingClaims);

    await rollupDb.confirmClaimed(pendingClaims[0].nullifier, new Date());

    expect(await rollupDb.getPendingClaims()).toEqual(pendingClaims.slice(1));
  });

  it('should delete unsettled claim txs', async () => {
    const claimedTxs: TxDao[] = [];
    const unclaimedTxs: TxDao[] = [];
    for (let i = 0; i < 8; ++i) {
      const claim = randomClaim();
      const tx = randomTx();
      tx.nullifier1 = claim.nullifier;
      if (i % 2) {
        tx.mined = new Date();
        claim.claimed = tx.mined;
        claimedTxs.push(tx);
      } else {
        unclaimedTxs.push(tx);
      }
      await rollupDb.addClaim(claim);
      await rollupDb.addTx(tx);
    }

    const txs = await rollupDb.getPendingTxs();
    expect(txs).toEqual(
      [...claimedTxs, ...unclaimedTxs].sort((a, b) => (a.created.getTime() > b.created.getTime() ? 1 : -1)),
    );

    await rollupDb.deleteUnsettledClaimTxs();

    const saved = await rollupDb.getPendingTxs();
    expect(saved).toEqual(claimedTxs.sort((a, b) => (a.created.getTime() > b.created.getTime() ? 1 : -1)));
  });
});<|MERGE_RESOLUTION|>--- conflicted
+++ resolved
@@ -3,17 +3,7 @@
 import { TxHash, TxType } from '@aztec/barretenberg/blockchain';
 import { randomBytes } from 'crypto';
 import { Connection, createConnection } from 'typeorm';
-<<<<<<< HEAD
-import { AccountDao } from '../entity/account';
-import { AssetMetricsDao } from '../entity/asset_metrics';
-import { ClaimDao } from '../entity/claim';
-import { RollupDao } from '../entity/rollup';
-import { RollupProofDao } from '../entity/rollup_proof';
-import { TxDao } from '../entity/tx';
-=======
-import { RollupDao, RollupProofDao, TxDao } from '../entity';
-import { randomRollup, randomRollupProof, randomTx } from './fixtures';
->>>>>>> ba649aca
+import { AssetMetricsDao, AccountDao, ClaimDao, RollupDao, RollupProofDao, TxDao } from '../entity';
 import { RollupDb, TypeOrmRollupDb } from './';
 import { randomAccountTx, randomClaim, randomRollup, randomRollupProof, randomTx } from './fixtures';
 
