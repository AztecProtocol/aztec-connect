<<<<<<< HEAD
import { Blockchain, TxHash } from '@aztec/barretenberg/blockchain';
import { JoinSplitProofData } from '@aztec/barretenberg/client_proofs';
import { RollupDao } from './entity/rollup';
=======
import { Web3Provider } from '@ethersproject/providers';
import { EthAddress } from 'barretenberg/address';
import { Blockchain } from 'barretenberg/blockchain';
import { RollupProofData } from 'barretenberg/rollup_proof';
import { TxHash } from 'barretenberg/tx_hash';
import { toBufferBE } from 'bigint-buffer';
import { EthereumProvider } from 'blockchain';
import { Signer, utils } from 'ethers';
import { RollupDao } from './entity';
>>>>>>> ba649aca
import { Metrics } from './metrics';
import { RollupDb } from './rollup_db';

export class RollupPublisher {
  private interrupted = false;
  private interruptPromise = Promise.resolve();
  private interruptResolve = () => {};

  constructor(
    private rollupDb: RollupDb,
    private blockchain: Blockchain,
    private maxProviderGasPrice: bigint,
    private gasLimit: number,
    private metrics: Metrics,
  ) {
    this.interruptPromise = new Promise(resolve => (this.interruptResolve = resolve));
  }

  public async publishRollup(rollup: RollupDao) {
    const txData = await this.createTxData(rollup);
    await this.rollupDb.setCallData(rollup.id, txData);

    while (!this.interrupted) {
      // Wait until fee is below threshold.
      if (this.maxProviderGasPrice) {
        const { maxFeePerGas, maxPriorityFeePerGas, gasPrice } = await this.blockchain.getFeeData();
        const fee = gasPrice ? gasPrice : maxFeePerGas + maxPriorityFeePerGas;
        if (fee > this.maxProviderGasPrice) {
          console.log(`Gas price too high at ${fee} wei. Waiting till below ${this.maxProviderGasPrice}...`);
          await this.sleepOrInterrupted(60000);
          continue;
        }
      }

      const end = this.metrics.publishTimer();
      const txHash = await this.sendRollupProof(txData);
      if (!txHash) {
        break;
      }

      await this.rollupDb.confirmSent(rollup.id, txHash);

      const receipt = await this.getTransactionReceipt(txHash);
      if (!receipt) {
        break;
      }

      if (receipt.status) {
        end();
        return true;
      }

      const { nextRollupId } = await this.blockchain.getBlockchainStatus();
      if (nextRollupId > rollup.id) {
        console.log('Publish failed. Contract changed underfoot.');
        break;
      }

      console.log(`Transaction status failed: ${txHash}`);
      await this.sleepOrInterrupted(60000);
    }

    console.log('Publish rollup interrupted.');
    return false;
  }

  /**
   * Calling `interrupt` will cause any in progress call to `publishRollup` to return `false` asap.
   * Be warned, the call may return false even if the tx subsequently gets successfully mined.
   * In practice this shouldn't matter, as we'll only ever be calling `interrupt` when we know it's going to fail.
   * A call to `clearInterrupt` is required before you can continue publishing.
   */
  public interrupt() {
    this.interrupted = true;
    this.interruptResolve();
  }

  private async createTxData(rollup: RollupDao) {
    const proof = rollup.rollupProof.proofData;
    const txs = rollup.rollupProof.txs;
    const offchainTxData = txs.map(tx => tx.offchainTxData);
    const jsTxs = txs.filter(tx => tx.signature);
    const signatures: Buffer[] = [];
    for (const tx of jsTxs) {
      const { publicOwner, txId } = JoinSplitProofData.fromBuffer(tx.proofData);
      const proofApproval = await this.blockchain.getUserProofApprovalStatus(publicOwner, txId);
      if (!proofApproval) {
        signatures.push(tx.signature!);
      }
    }
    return await this.blockchain.createRollupProofTx(proof, signatures, offchainTxData);
  }

  private async sendRollupProof(txData: Buffer) {
    while (!this.interrupted) {
      try {
        return await this.blockchain.sendTx(txData, { gasLimit: this.gasLimit });
      } catch (err: any) {
        console.log(err.message.slice(0, 500));
        await this.sleepOrInterrupted(60000);
      }
    }
  }

  private async getTransactionReceipt(txHash: TxHash) {
    while (!this.interrupted) {
      try {
        return await this.blockchain.getTransactionReceiptSafe(txHash);
      } catch (err) {
        console.log(err);
        await this.sleepOrInterrupted(60000);
      }
    }
  }

  private async sleepOrInterrupted(ms: number) {
    await Promise.race([new Promise(resolve => setTimeout(resolve, ms)), this.interruptPromise]);
  }
}<|MERGE_RESOLUTION|>--- conflicted
+++ resolved
@@ -1,18 +1,6 @@
-<<<<<<< HEAD
 import { Blockchain, TxHash } from '@aztec/barretenberg/blockchain';
 import { JoinSplitProofData } from '@aztec/barretenberg/client_proofs';
-import { RollupDao } from './entity/rollup';
-=======
-import { Web3Provider } from '@ethersproject/providers';
-import { EthAddress } from 'barretenberg/address';
-import { Blockchain } from 'barretenberg/blockchain';
-import { RollupProofData } from 'barretenberg/rollup_proof';
-import { TxHash } from 'barretenberg/tx_hash';
-import { toBufferBE } from 'bigint-buffer';
-import { EthereumProvider } from 'blockchain';
-import { Signer, utils } from 'ethers';
 import { RollupDao } from './entity';
->>>>>>> ba649aca
 import { Metrics } from './metrics';
 import { RollupDb } from './rollup_db';
 
