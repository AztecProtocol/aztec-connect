--- conflicted
+++ resolved
@@ -88,19 +88,6 @@
       .map(tx => [tx.viewingKey1, tx.viewingKey2])
       .flat()
       .map(vk => vk.toBuffer());
-<<<<<<< HEAD
-    const signatures = txs
-      .filter(tx => tx.signature)
-      .filter(async (tx: TxDao) => {
-        const jsProofData = new JoinSplitProofData(new ProofData(tx.proofData));
-        return await this.blockchain.validateSignature(
-          jsProofData.inputOwner,
-          tx.signature!,
-          jsProofData.depositSigningData,
-        );
-      })
-      .map(tx => tx.signature!);
-=======
     const signatures: Buffer[] = [];
     for (const tx of txs) {
       const { inputOwner, depositSigningData } = new JoinSplitProofData(new ProofData(tx.proofData));
@@ -111,7 +98,6 @@
       }
     }
 
->>>>>>> 23a5b7d7
     const providerAddress = EthAddress.fromString(await this.signer.getAddress());
     const { feeDistributorContractAddress } = await this.blockchain.getBlockchainStatus();
     const providerSignature = await this.generateSignature(
