--- conflicted
+++ resolved
@@ -1,5 +1,5 @@
-<<<<<<< HEAD
 import { toBigIntBE, toBufferBE } from '@aztec/barretenberg/bigint_buffer';
+import { Timer } from '@aztec/barretenberg/timer';
 import { Blockchain, TxType } from '@aztec/barretenberg/blockchain';
 import { Block } from '@aztec/barretenberg/block_source';
 import { ProofId } from '@aztec/barretenberg/client_proofs';
@@ -10,19 +10,8 @@
 import { RollupTreeId, WorldStateDb } from '@aztec/barretenberg/world_state_db';
 import { InitHelpers } from '@aztec/barretenberg/environment';
 import { AssetMetricsDao } from './entity/asset_metrics';
-import { RollupDao } from './entity/rollup';
-import { RollupProofDao } from './entity/rollup_proof';
-import { TxDao } from './entity/tx';
+import { RollupDao, RollupProofDao, TxDao } from './entity';
 import { getTxTypeFromInnerProofData } from './get_tx_type';
-=======
-import { MemoryFifo } from 'barretenberg/fifo';
-import { InnerProofData, RollupProofData } from 'barretenberg/rollup_proof';
-import { WorldStateDb } from 'barretenberg/world_state_db';
-import { Timer } from 'barretenberg/timer';
-import { toBigIntBE, toBufferBE } from 'bigint-buffer';
-import { Blockchain, TxType } from 'barretenberg/blockchain';
-import { RollupDao, RollupProofDao, TxDao } from './entity';
->>>>>>> ba649aca
 import { Metrics } from './metrics';
 import { RollupDb } from './rollup_db';
 import { RollupPipeline, RollupPipelineFactory } from './rollup_pipeline';
@@ -151,21 +140,10 @@
   private async syncState() {
     this.printState();
     const nextRollupId = await this.rollupDb.getNextRollupId();
-<<<<<<< HEAD
     console.log(`Syncing state, next rollup id: ${nextRollupId}`);
+    const updateDbsStart = new Timer();
     if (nextRollupId === 0) {
       await this.syncStateFromInitFiles();
-=======
-    console.log(`Syncing state from rollup ${nextRollupId}...`);
-
-    const fetchBlocksStart = new Timer();
-    const blocks = await this.blockchain.getBlocks(nextRollupId);
-    console.log(`Fetched blocks in ${fetchBlocksStart.s()}s.`);
-
-    const updateDbsStart = new Timer();
-    for (const block of blocks) {
-      await this.updateDbs(block);
->>>>>>> ba649aca
     }
     await this.syncStateFromBlockchain(nextRollupId);
 
