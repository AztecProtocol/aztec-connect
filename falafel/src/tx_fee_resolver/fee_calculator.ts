--- conflicted
+++ resolved
@@ -1,15 +1,7 @@
-<<<<<<< HEAD
 import { toBigIntBE } from '@aztec/barretenberg/bigint_buffer';
 import { BlockchainAsset, TxType } from '@aztec/barretenberg/blockchain';
 import { ProofData } from '@aztec/barretenberg/client_proofs/proof_data';
-import { TxDao } from '../entity/tx';
-=======
-import { AssetId } from 'barretenberg/asset';
-import { BlockchainAsset, TxType } from 'barretenberg/blockchain';
-import { JoinSplitProofData, ProofData } from 'barretenberg/client_proofs/proof_data';
-import { AssetFeeQuote } from 'barretenberg/rollup_provider';
 import { TxDao } from '../entity';
->>>>>>> ba649aca
 import { PriceTracker } from './price_tracker';
 import { roundUp } from './round_up';
 
