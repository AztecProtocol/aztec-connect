--- conflicted
+++ resolved
@@ -118,10 +118,7 @@
     privateKey,
     rollupContractAddress,
     typeOrmLogging,
-<<<<<<< HEAD
     dbUrl,
-=======
->>>>>>> fd2c775e
     proverless,
   } = confVars;
 
