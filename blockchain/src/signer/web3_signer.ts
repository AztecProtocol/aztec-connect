import { Web3Provider } from '@ethersproject/providers';
<<<<<<< HEAD
import { EthAddress } from '@aztec/barretenberg/address';
import { EthereumSignature, EthereumSigner, TypedData, EthereumProvider } from '@aztec/barretenberg/blockchain';
=======
import { EthAddress } from 'barretenberg/address';
import { EthereumSignature, EthereumSigner, TypedData } from 'barretenberg/blockchain';
import { utils } from 'ethers';
>>>>>>> 0b020b6a
import { validateSignature } from '../validate_signature';

export class Web3Signer implements EthereumSigner {
  private provider: Web3Provider;

  constructor(provider: EthereumProvider) {
    this.provider = new Web3Provider(provider);
  }

  public async signPersonalMessage(message: Buffer, address: EthAddress) {
    const toSign = utils.hexlify(utils.toUtf8Bytes(message.toString()));
    const result = await this.provider.send('personal_sign', [toSign, address.toString()]);
    return Buffer.from(result.slice(2), 'hex');
  }

  public async signMessage(message: Buffer, address: EthAddress) {
    const signer = this.provider.getSigner(address.toString());
    const sig = await signer.signMessage(message);
    const signature = Buffer.from(sig.slice(2), 'hex');

    // Ganache is not signature standard compliant. Returns 00 or 01 as v.
    // Need to adjust to make v 27 or 28.
    const v = signature[signature.length - 1];
    if (v <= 1) {
      return Buffer.concat([signature.slice(0, -1), Buffer.from([v + 27])]);
    }

    return signature;
  }

  public async signTypedData({ domain, types, message }: TypedData, address: EthAddress) {
    const signer = this.provider.getSigner(address.toString());
    const result = await signer._signTypedData(domain, types, message);
    const signature = Buffer.from(result.slice(2), 'hex');
    const r = signature.slice(0, 32);
    const s = signature.slice(32, 64);
    const v = signature.slice(64, 65);
    const sig: EthereumSignature = { v, r, s };
    return sig;
  }

  public validateSignature(publicOwner: EthAddress, signature: Buffer, signingData: Buffer) {
    return validateSignature(publicOwner, signature, signingData);
  }
}<|MERGE_RESOLUTION|>--- conflicted
+++ resolved
@@ -1,12 +1,7 @@
+import { EthAddress } from '@aztec/barretenberg/address';
+import { EthereumProvider, EthereumSignature, EthereumSigner, TypedData } from '@aztec/barretenberg/blockchain';
 import { Web3Provider } from '@ethersproject/providers';
-<<<<<<< HEAD
-import { EthAddress } from '@aztec/barretenberg/address';
-import { EthereumSignature, EthereumSigner, TypedData, EthereumProvider } from '@aztec/barretenberg/blockchain';
-=======
-import { EthAddress } from 'barretenberg/address';
-import { EthereumSignature, EthereumSigner, TypedData } from 'barretenberg/blockchain';
 import { utils } from 'ethers';
->>>>>>> 0b020b6a
 import { validateSignature } from '../validate_signature';
 
 export class Web3Signer implements EthereumSigner {
