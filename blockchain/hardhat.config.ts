import { HardhatUserConfig } from 'hardhat/config';
import '@nomiclabs/hardhat-waffle';
import '@nomiclabs/hardhat-ethers';
import '@nomiclabs/hardhat-etherscan';

<<<<<<< HEAD
const config: HardhatUserConfig = {
=======
dotenv.config();

const config: any = {
>>>>>>> c1d21abc
  solidity: {
    version: '0.6.10',
    settings: {
      evmVersion: 'berlin',
      optimizer: { enabled: true, runs: 200 },
    },
  },
  networks: {
    ganache: {
      url: `http://${process.env.GANACHE_HOST || 'localhost'}:8545`,
    },
    // mainnet: {
    //   url: process.env.ETHEREUM_HOST,
    // },
    hardhat: {
      blockGasLimit: 15000000,
      gasPrice: 10,
      hardfork: 'berlin',
    },
  },
  paths: {
    artifacts: './src/artifacts',
  },
  etherscan: {
    apiKey: process.env.ETHERSCAN_API_KEY,
  },
};

export default config;<|MERGE_RESOLUTION|>--- conflicted
+++ resolved
@@ -3,13 +3,7 @@
 import '@nomiclabs/hardhat-ethers';
 import '@nomiclabs/hardhat-etherscan';
 
-<<<<<<< HEAD
 const config: HardhatUserConfig = {
-=======
-dotenv.config();
-
-const config: any = {
->>>>>>> c1d21abc
   solidity: {
     version: '0.6.10',
     settings: {
