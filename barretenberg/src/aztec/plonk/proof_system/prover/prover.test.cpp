<<<<<<< HEAD
#include "../utils/permutation.hpp"
#include "../widgets/arithmetic_widget.hpp"
#include "prover.hpp"
#include <gtest/gtest.h>
#include <plonk/reference_string/file_reference_string.hpp>
#include <polynomials/polynomial_arithmetic.hpp>

/*
```
elliptic curve point addition on a short weierstrass curve.

circuit has 9 gates, I've added 7 dummy gates so that the polynomial degrees are a power of 2

input points: (x_1, y_1), (x_2, y_2)
output point: (x_3, y_3)
intermediate variables: (t_1, t_2, t_3, t_4, t_5, t_6, t_7)

Variable assignments:
t_1 = (y_2 - y_1)
t_2 = (x_2 - x_1)
t_3 = (y_2 - y_1) / (x_2 - x_1)
x_3 = t_3*t_3 - x_2 - x_1
y_3 = t_3*(x_1 - x_3) - y_1
t_4 = (x_3 + x_1)
t_5 = (t_4 + x_2)
t_6 = (y_3 + y_1)
t_7 = (x_1 - x_3)

Constraints:
(y_2 - y_1) - t_1 = 0
(x_2 - x_1) - t_2 = 0
(x_1 + x_2) - t_4 = 0
(t_4 + x_3) - t_5 = 0
(y_3 + y_1) - t_6 = 0
(x_1 - x_3) - t_7 = 0
 (t_3 * t_2) - t_1 = 0
-(t_3 * t_3) + t_5 = 0
-(t_3 * t_7) + t_6 = 0

Wire polynomials:
w_l = [y_2, x_2, x_1, t_4, y_3, x_1, t_3, t_3, t_3, 0, 0, 0, 0, 0, 0, 0]
w_r = [y_1, x_1, x_2, x_3, y_1, x_3, t_2, t_3, t_7, 0, 0, 0, 0, 0, 0, 0]
w_o = [t_1, t_2, t_4, t_5, t_6, t_7, t_1, t_5, t_6, 0, 0, 0, 0, 0, 0, 0]

Gate polynomials:
q_m = [ 0,  0,  0,  0,  0,  0,  1, -1, -1, 0, 0, 0, 0, 0, 0, 0]
q_l = [ 1,  1,  1,  1,  1,  1,  0,  0,  0, 0, 0, 0, 0, 0, 0, 0]
q_r = [-1, -1,  1,  1,  1, -1,  0,  0,  0, 0, 0, 0, 0, 0, 0, 0]
q_o = [-1, -1, -1, -1, -1, -1, -1,  1,  1, 0, 0, 0, 0, 0, 0, 0]
q_c = [ 0,  0,  0,  0,  0,  0,  0,  0,  0, 0, 0, 0, 0, 0, 0, 0]

Permutation polynomials:
s_id = [1, 2, 3, 4, 5, 6, 7, 8, 9, 10, 11, 12, 13, 14, 15, 16]
sigma_1 = [1, 3+n, 6, 3+2n, 5, 2+n, 8, 9, 8+n, 10, 11, 12, 13, 14, 15, 16]
sigma_2 = [5+n, 3, 2, 6+n, 1+n, 4+n, 2+2n, 7, 6+2n, 10+n, 11+n, 12+n, 13+n, 14+n, 15+n, 16+n]
sigma_3 = [7+2n, 7+n, 4, 8+2n, 9+2n, 9+n, 1+2n, 4+2n, 5+2n, 10+2n, 11+2n, 12+2n, 13+2n, 14+2n, 15+2n]

(for n = 16, permutation polynomials are)
sigma_1 = [1, 19, 6, 35, 5, 18, 8, 9, 24, 10, 11, 12, 13, 14, 15, 16]
sigma_2 = [21, 3, 2, 22, 17, 20, 34, 7, 38, 26, 27, 28, 29, 30, 31, 32]
sigma_3 = [39, 23, 4, 40, 41, 25, 33, 36, 37, 42, 43, 44, 45, 46, 47, 48]
```
*/
using namespace barretenberg;
using namespace waffle;

namespace prover_helpers {

transcript::Manifest create_manifest(const size_t num_public_inputs = 0)
{
    constexpr size_t g1_size = 64;
    constexpr size_t fr_size = 32;
    const size_t public_input_size = fr_size * num_public_inputs;
    const transcript::Manifest output = transcript::Manifest(
        { transcript::Manifest::RoundManifest({ { "circuit_size", 4, false } }, "init", 1),
          transcript::Manifest::RoundManifest({ { "public_inputs", public_input_size, false },
                                                { "W_1", g1_size, false },
                                                { "W_2", g1_size, false },
                                                { "W_3", g1_size, false } },
                                              "beta",
                                              2),
          transcript::Manifest::RoundManifest({ { "Z", g1_size, false } }, "alpha", 1),
          transcript::Manifest::RoundManifest(
              { { "T_1", g1_size, false }, { "T_2", g1_size, false }, { "T_3", g1_size, false } }, "z", 1),
          transcript::Manifest::RoundManifest({ { "w_1", fr_size, false },
                                                { "w_2", fr_size, false },
                                                { "w_3", fr_size, false },
                                                { "w_3_omega", fr_size, false },
                                                { "z_omega", fr_size, false },
                                                { "sigma_1", fr_size, false },
                                                { "sigma_2", fr_size, false },
                                                { "r", fr_size, false },
                                                { "t", fr_size, true } },
                                              "nu",
                                              10,
                                              true),
          transcript::Manifest::RoundManifest(
              { { "PI_Z", g1_size, false }, { "PI_Z_OMEGA", g1_size, false } }, "separator", 1) });
    return output;
}

waffle::Prover generate_test_data(const size_t n)
{
    // state.widgets.emplace_back(std::make_unique<waffle::ProverArithmeticWidget>(n));

    // create some constraints that satisfy our arithmetic circuit relation
    fr T0;

    // even indices = mul gates, odd incides = add gates

    auto reference_string = std::make_shared<waffle::FileReferenceString>(n, "../srs_db");
    std::shared_ptr<proving_key> key = std::make_shared<proving_key>(n, 0, reference_string);
    std::shared_ptr<program_witness> witness = std::make_shared<program_witness>();

    polynomial w_l;
    polynomial w_r;
    polynomial w_o;
    polynomial q_l;
    polynomial q_r;
    polynomial q_o;
    polynomial q_c;
    polynomial q_m;

    w_l.resize(n);
    w_r.resize(n);
    w_o.resize(n);
    q_l.resize(n);
    q_r.resize(n);
    q_o.resize(n);
    q_m.resize(n);
    q_c.resize(n);

    for (size_t i = 0; i < n / 4; ++i) {
        w_l.at(2 * i) = fr::random_element();
        w_r.at(2 * i) = fr::random_element();
        w_o.at(2 * i) = w_l.at(2 * i) * w_r.at(2 * i);
        w_o[2 * i] = w_o[2 * i] + w_l[2 * i];
        w_o[2 * i] = w_o[2 * i] + w_r[2 * i];
        w_o[2 * i] = fr::one() + w_o[2 * i];
        fr::__copy(fr::one(), q_l.at(2 * i));
        fr::__copy(fr::one(), q_r.at(2 * i));
        fr::__copy(fr::neg_one(), q_o.at(2 * i));
        fr::__copy(fr::one(), q_c.at(2 * i));
        fr::__copy(fr::one(), q_m.at(2 * i));

        w_l.at(2 * i + 1) = fr::random_element();
        w_r.at(2 * i + 1) = fr::random_element();
        w_o.at(2 * i + 1) = fr::random_element();

        T0 = w_l.at(2 * i + 1) + w_r.at(2 * i + 1);
        q_c.at(2 * i + 1) = T0 + w_o.at(2 * i + 1);
        q_c.at(2 * i + 1).self_neg();
        q_l.at(2 * i + 1) = fr::one();
        q_r.at(2 * i + 1) = fr::one();
        q_o.at(2 * i + 1) = fr::one();
        q_m.at(2 * i + 1) = fr::zero();
    }
    size_t shift = n / 2;
    polynomial_arithmetic::copy_polynomial(&w_l.at(0), &w_l.at(shift), shift, shift);
    polynomial_arithmetic::copy_polynomial(&w_r.at(0), &w_r.at(shift), shift, shift);
    polynomial_arithmetic::copy_polynomial(&w_o.at(0), &w_o.at(shift), shift, shift);
    polynomial_arithmetic::copy_polynomial(&q_m.at(0), &q_m.at(shift), shift, shift);
    polynomial_arithmetic::copy_polynomial(&q_l.at(0), &q_l.at(shift), shift, shift);
    polynomial_arithmetic::copy_polynomial(&q_r.at(0), &q_r.at(shift), shift, shift);
    polynomial_arithmetic::copy_polynomial(&q_o.at(0), &q_o.at(shift), shift, shift);
    polynomial_arithmetic::copy_polynomial(&q_c.at(0), &q_c.at(shift), shift, shift);

    std::vector<uint32_t> sigma_1_mapping;
    std::vector<uint32_t> sigma_2_mapping;
    std::vector<uint32_t> sigma_3_mapping;
    // create basic permutation - second half of witness vector is a copy of the first half
    sigma_1_mapping.resize(n);
    sigma_2_mapping.resize(n);
    sigma_3_mapping.resize(n);

    for (size_t i = 0; i < n / 2; ++i) {
        sigma_1_mapping[shift + i] = (uint32_t)i;
        sigma_2_mapping[shift + i] = (uint32_t)i + (1U << 30U);
        sigma_3_mapping[shift + i] = (uint32_t)i + (1U << 31U);
        sigma_1_mapping[i] = (uint32_t)(i + shift);
        sigma_2_mapping[i] = (uint32_t)(i + shift) + (1U << 30U);
        sigma_3_mapping[i] = (uint32_t)(i + shift) + (1U << 31U);
    }
    // make last permutation the same as identity permutation
    sigma_1_mapping[shift - 1] = (uint32_t)shift - 1;
    sigma_2_mapping[shift - 1] = (uint32_t)shift - 1 + (1U << 30U);
    sigma_3_mapping[shift - 1] = (uint32_t)shift - 1 + (1U << 31U);
    sigma_1_mapping[n - 1] = (uint32_t)n - 1;
    sigma_2_mapping[n - 1] = (uint32_t)n - 1 + (1U << 30U);
    sigma_3_mapping[n - 1] = (uint32_t)n - 1 + (1U << 31U);

    polynomial sigma_1(key->n);
    polynomial sigma_2(key->n);
    polynomial sigma_3(key->n);

    waffle::compute_permutation_lagrange_base_single<standard_settings>(sigma_1, sigma_1_mapping, key->small_domain);
    waffle::compute_permutation_lagrange_base_single<standard_settings>(sigma_2, sigma_2_mapping, key->small_domain);
    waffle::compute_permutation_lagrange_base_single<standard_settings>(sigma_3, sigma_3_mapping, key->small_domain);

    polynomial sigma_1_lagrange_base(sigma_1, key->n);
    polynomial sigma_2_lagrange_base(sigma_2, key->n);
    polynomial sigma_3_lagrange_base(sigma_3, key->n);

    key->permutation_selectors_lagrange_base.insert({ "sigma_1", std::move(sigma_1_lagrange_base) });
    key->permutation_selectors_lagrange_base.insert({ "sigma_2", std::move(sigma_2_lagrange_base) });
    key->permutation_selectors_lagrange_base.insert({ "sigma_3", std::move(sigma_3_lagrange_base) });

    sigma_1.ifft(key->small_domain);
    sigma_2.ifft(key->small_domain);
    sigma_3.ifft(key->small_domain);
    constexpr size_t width = 4;
    polynomial sigma_1_fft(sigma_1, key->n * width);
    polynomial sigma_2_fft(sigma_2, key->n * width);
    polynomial sigma_3_fft(sigma_3, key->n * width);

    sigma_1_fft.coset_fft(key->large_domain);
    sigma_2_fft.coset_fft(key->large_domain);
    sigma_3_fft.coset_fft(key->large_domain);

    key->permutation_selectors.insert({ "sigma_1", std::move(sigma_1) });
    key->permutation_selectors.insert({ "sigma_2", std::move(sigma_2) });
    key->permutation_selectors.insert({ "sigma_3", std::move(sigma_3) });

    key->permutation_selector_ffts.insert({ "sigma_1_fft", std::move(sigma_1_fft) });
    key->permutation_selector_ffts.insert({ "sigma_2_fft", std::move(sigma_2_fft) });
    key->permutation_selector_ffts.insert({ "sigma_3_fft", std::move(sigma_3_fft) });

    w_l.at(n - 1) = fr::zero();
    w_r.at(n - 1) = fr::zero();
    w_o.at(n - 1) = fr::zero();
    q_c.at(n - 1) = fr::zero();
    q_l.at(n - 1) = fr::zero();
    q_r.at(n - 1) = fr::zero();
    q_o.at(n - 1) = fr::zero();
    q_m.at(n - 1) = fr::zero();

    w_l.at(shift - 1) = fr::zero();
    w_r.at(shift - 1) = fr::zero();
    w_o.at(shift - 1) = fr::zero();
    q_c.at(shift - 1) = fr::zero();

    witness->wires.insert({ "w_1", std::move(w_l) });
    witness->wires.insert({ "w_2", std::move(w_r) });
    witness->wires.insert({ "w_3", std::move(w_o) });

    q_l.ifft(key->small_domain);
    q_r.ifft(key->small_domain);
    q_o.ifft(key->small_domain);
    q_m.ifft(key->small_domain);
    q_c.ifft(key->small_domain);

    polynomial q_1_fft(q_l, n * 2);
    polynomial q_2_fft(q_r, n * 2);
    polynomial q_3_fft(q_o, n * 2);
    polynomial q_m_fft(q_m, n * 2);
    polynomial q_c_fft(q_c, n * 2);

    q_1_fft.coset_fft(key->mid_domain);
    q_2_fft.coset_fft(key->mid_domain);
    q_3_fft.coset_fft(key->mid_domain);
    q_m_fft.coset_fft(key->mid_domain);
    q_c_fft.coset_fft(key->mid_domain);

    key->constraint_selectors.insert({ "q_1", std::move(q_l) });
    key->constraint_selectors.insert({ "q_2", std::move(q_r) });
    key->constraint_selectors.insert({ "q_3", std::move(q_o) });
    key->constraint_selectors.insert({ "q_m", std::move(q_m) });
    key->constraint_selectors.insert({ "q_c", std::move(q_c) });

    key->constraint_selector_ffts.insert({ "q_1_fft", std::move(q_1_fft) });
    key->constraint_selector_ffts.insert({ "q_2_fft", std::move(q_2_fft) });
    key->constraint_selector_ffts.insert({ "q_3_fft", std::move(q_3_fft) });
    key->constraint_selector_ffts.insert({ "q_m_fft", std::move(q_m_fft) });
    key->constraint_selector_ffts.insert({ "q_c_fft", std::move(q_c_fft) });
    std::unique_ptr<waffle::ProverPermutationWidget<3, false>> permutation_widget =
        std::make_unique<waffle::ProverPermutationWidget<3, false>>(key.get(), witness.get());

    std::unique_ptr<waffle::ProverArithmeticWidget> widget =
        std::make_unique<waffle::ProverArithmeticWidget>(key.get(), witness.get());

    waffle::Prover state = waffle::Prover(key, witness, create_manifest());
    state.widgets.emplace_back(std::move(permutation_widget));
    state.widgets.emplace_back(std::move(widget));
    return state;
}
} // namespace prover_helpers

TEST(prover, compute_quotient_polynomial)
{
    size_t n = 1 << 10;

    waffle::Prover state = prover_helpers::generate_test_data(n);

    state.execute_preamble_round();
    state.queue.process_queue();
    state.execute_first_round();
    state.queue.process_queue();
    state.execute_second_round();
    state.queue.process_queue();
    state.execute_third_round();
    state.queue.process_queue();

    // check that the max degree of our quotient polynomial is 3n
    for (size_t i = 3 * n; i < 4 * n; ++i) {
        EXPECT_EQ((state.key->quotient_large.at(i) == fr::zero()), true);
    }
}
=======
#include "../utils/permutation.hpp"
#include "../widgets/transition_widgets/arithmetic_widget.hpp"
#include "../widgets/random_widgets/permutation_widget.hpp"

#include "prover.hpp"
#include <gtest/gtest.h>
#include <plonk/reference_string/file_reference_string.hpp>
#include <polynomials/polynomial_arithmetic.hpp>

/*
```
elliptic curve point addition on a short weierstrass curve.

circuit has 9 gates, I've added 7 dummy gates so that the polynomial degrees are a power of 2

input points: (x_1, y_1), (x_2, y_2)
output point: (x_3, y_3)
intermediate variables: (t_1, t_2, t_3, t_4, t_5, t_6, t_7)

Variable assignments:
t_1 = (y_2 - y_1)
t_2 = (x_2 - x_1)
t_3 = (y_2 - y_1) / (x_2 - x_1)
x_3 = t_3*t_3 - x_2 - x_1
y_3 = t_3*(x_1 - x_3) - y_1
t_4 = (x_3 + x_1)
t_5 = (t_4 + x_2)
t_6 = (y_3 + y_1)
t_7 = (x_1 - x_3)

Constraints:
(y_2 - y_1) - t_1 = 0
(x_2 - x_1) - t_2 = 0
(x_1 + x_2) - t_4 = 0
(t_4 + x_3) - t_5 = 0
(y_3 + y_1) - t_6 = 0
(x_1 - x_3) - t_7 = 0
 (t_3 * t_2) - t_1 = 0
-(t_3 * t_3) + t_5 = 0
-(t_3 * t_7) + t_6 = 0

Wire polynomials:
w_l = [y_2, x_2, x_1, t_4, y_3, x_1, t_3, t_3, t_3, 0, 0, 0, 0, 0, 0, 0]
w_r = [y_1, x_1, x_2, x_3, y_1, x_3, t_2, t_3, t_7, 0, 0, 0, 0, 0, 0, 0]
w_o = [t_1, t_2, t_4, t_5, t_6, t_7, t_1, t_5, t_6, 0, 0, 0, 0, 0, 0, 0]

Gate polynomials:
q_m = [ 0,  0,  0,  0,  0,  0,  1, -1, -1, 0, 0, 0, 0, 0, 0, 0]
q_l = [ 1,  1,  1,  1,  1,  1,  0,  0,  0, 0, 0, 0, 0, 0, 0, 0]
q_r = [-1, -1,  1,  1,  1, -1,  0,  0,  0, 0, 0, 0, 0, 0, 0, 0]
q_o = [-1, -1, -1, -1, -1, -1, -1,  1,  1, 0, 0, 0, 0, 0, 0, 0]
q_c = [ 0,  0,  0,  0,  0,  0,  0,  0,  0, 0, 0, 0, 0, 0, 0, 0]

Permutation polynomials:
s_id = [1, 2, 3, 4, 5, 6, 7, 8, 9, 10, 11, 12, 13, 14, 15, 16]
sigma_1 = [1, 3+n, 6, 3+2n, 5, 2+n, 8, 9, 8+n, 10, 11, 12, 13, 14, 15, 16]
sigma_2 = [5+n, 3, 2, 6+n, 1+n, 4+n, 2+2n, 7, 6+2n, 10+n, 11+n, 12+n, 13+n, 14+n, 15+n, 16+n]
sigma_3 = [7+2n, 7+n, 4, 8+2n, 9+2n, 9+n, 1+2n, 4+2n, 5+2n, 10+2n, 11+2n, 12+2n, 13+2n, 14+2n, 15+2n]

(for n = 16, permutation polynomials are)
sigma_1 = [1, 19, 6, 35, 5, 18, 8, 9, 24, 10, 11, 12, 13, 14, 15, 16]
sigma_2 = [21, 3, 2, 22, 17, 20, 34, 7, 38, 26, 27, 28, 29, 30, 31, 32]
sigma_3 = [39, 23, 4, 40, 41, 25, 33, 36, 37, 42, 43, 44, 45, 46, 47, 48]
```
*/
using namespace barretenberg;
using namespace waffle;

namespace prover_helpers {

transcript::Manifest create_manifest(const size_t num_public_inputs = 0)
{
    constexpr size_t g1_size = 64;
    constexpr size_t fr_size = 32;
    const size_t public_input_size = fr_size * num_public_inputs;
    const transcript::Manifest output = transcript::Manifest(
        { transcript::Manifest::RoundManifest({ { "circuit_size", 4, false } }, "init", 1),
          transcript::Manifest::RoundManifest({}, "eta", 0),
          transcript::Manifest::RoundManifest({ { "public_inputs", public_input_size, false },
                                                { "W_1", g1_size, false },
                                                { "W_2", g1_size, false },
                                                { "W_3", g1_size, false } },
                                              "beta",
                                              2),
          transcript::Manifest::RoundManifest({ { "Z", g1_size, false } }, "alpha", 1),
          transcript::Manifest::RoundManifest(
              { { "T_1", g1_size, false }, { "T_2", g1_size, false }, { "T_3", g1_size, false } }, "z", 1),
          transcript::Manifest::RoundManifest({ { "w_1", fr_size, false },
                                                { "w_2", fr_size, false },
                                                { "w_3", fr_size, false },
                                                { "w_3_omega", fr_size, false },
                                                { "z_omega", fr_size, false },
                                                { "sigma_1", fr_size, false },
                                                { "sigma_2", fr_size, false },
                                                { "r", fr_size, false },
                                                { "t", fr_size, true } },
                                              "nu",
                                              10,
                                              true),
          transcript::Manifest::RoundManifest(
              { { "PI_Z", g1_size, false }, { "PI_Z_OMEGA", g1_size, false } }, "separator", 1) });
    return output;
}

waffle::Prover generate_test_data(const size_t n)
{
    // state.random_widgets.emplace_back(std::make_unique<waffle::ProverArithmeticWidget>(n));

    // create some constraints that satisfy our arithmetic circuit relation
    fr T0;

    // even indices = mul gates, odd incides = add gates

    auto reference_string = std::make_shared<waffle::FileReferenceString>(n, "../srs_db");
    std::shared_ptr<proving_key> key = std::make_shared<proving_key>(n, 0, reference_string);
    std::shared_ptr<program_witness> witness = std::make_shared<program_witness>();

    polynomial w_l;
    polynomial w_r;
    polynomial w_o;
    polynomial q_l;
    polynomial q_r;
    polynomial q_o;
    polynomial q_c;
    polynomial q_m;

    w_l.resize(n);
    w_r.resize(n);
    w_o.resize(n);
    q_l.resize(n);
    q_r.resize(n);
    q_o.resize(n);
    q_m.resize(n);
    q_c.resize(n);

    for (size_t i = 0; i < n / 4; ++i) {
        w_l.at(2 * i) = fr::random_element();
        w_r.at(2 * i) = fr::random_element();
        w_o.at(2 * i) = w_l.at(2 * i) * w_r.at(2 * i);
        w_o[2 * i] = w_o[2 * i] + w_l[2 * i];
        w_o[2 * i] = w_o[2 * i] + w_r[2 * i];
        w_o[2 * i] = fr::one() + w_o[2 * i];
        fr::__copy(fr::one(), q_l.at(2 * i));
        fr::__copy(fr::one(), q_r.at(2 * i));
        fr::__copy(fr::neg_one(), q_o.at(2 * i));
        fr::__copy(fr::one(), q_c.at(2 * i));
        fr::__copy(fr::one(), q_m.at(2 * i));

        w_l.at(2 * i + 1) = fr::random_element();
        w_r.at(2 * i + 1) = fr::random_element();
        w_o.at(2 * i + 1) = fr::random_element();

        T0 = w_l.at(2 * i + 1) + w_r.at(2 * i + 1);
        q_c.at(2 * i + 1) = T0 + w_o.at(2 * i + 1);
        q_c.at(2 * i + 1).self_neg();
        q_l.at(2 * i + 1) = fr::one();
        q_r.at(2 * i + 1) = fr::one();
        q_o.at(2 * i + 1) = fr::one();
        q_m.at(2 * i + 1) = fr::zero();
    }
    size_t shift = n / 2;
    polynomial_arithmetic::copy_polynomial(&w_l.at(0), &w_l.at(shift), shift, shift);
    polynomial_arithmetic::copy_polynomial(&w_r.at(0), &w_r.at(shift), shift, shift);
    polynomial_arithmetic::copy_polynomial(&w_o.at(0), &w_o.at(shift), shift, shift);
    polynomial_arithmetic::copy_polynomial(&q_m.at(0), &q_m.at(shift), shift, shift);
    polynomial_arithmetic::copy_polynomial(&q_l.at(0), &q_l.at(shift), shift, shift);
    polynomial_arithmetic::copy_polynomial(&q_r.at(0), &q_r.at(shift), shift, shift);
    polynomial_arithmetic::copy_polynomial(&q_o.at(0), &q_o.at(shift), shift, shift);
    polynomial_arithmetic::copy_polynomial(&q_c.at(0), &q_c.at(shift), shift, shift);

    std::vector<uint32_t> sigma_1_mapping;
    std::vector<uint32_t> sigma_2_mapping;
    std::vector<uint32_t> sigma_3_mapping;
    // create basic permutation - second half of witness vector is a copy of the first half
    sigma_1_mapping.resize(n);
    sigma_2_mapping.resize(n);
    sigma_3_mapping.resize(n);

    for (size_t i = 0; i < n / 2; ++i) {
        sigma_1_mapping[shift + i] = (uint32_t)i;
        sigma_2_mapping[shift + i] = (uint32_t)i + (1U << 30U);
        sigma_3_mapping[shift + i] = (uint32_t)i + (1U << 31U);
        sigma_1_mapping[i] = (uint32_t)(i + shift);
        sigma_2_mapping[i] = (uint32_t)(i + shift) + (1U << 30U);
        sigma_3_mapping[i] = (uint32_t)(i + shift) + (1U << 31U);
    }
    // make last permutation the same as identity permutation
    sigma_1_mapping[shift - 1] = (uint32_t)shift - 1;
    sigma_2_mapping[shift - 1] = (uint32_t)shift - 1 + (1U << 30U);
    sigma_3_mapping[shift - 1] = (uint32_t)shift - 1 + (1U << 31U);
    sigma_1_mapping[n - 1] = (uint32_t)n - 1;
    sigma_2_mapping[n - 1] = (uint32_t)n - 1 + (1U << 30U);
    sigma_3_mapping[n - 1] = (uint32_t)n - 1 + (1U << 31U);

    polynomial sigma_1(key->n);
    polynomial sigma_2(key->n);
    polynomial sigma_3(key->n);

    waffle::compute_permutation_lagrange_base_single<standard_settings>(sigma_1, sigma_1_mapping, key->small_domain);
    waffle::compute_permutation_lagrange_base_single<standard_settings>(sigma_2, sigma_2_mapping, key->small_domain);
    waffle::compute_permutation_lagrange_base_single<standard_settings>(sigma_3, sigma_3_mapping, key->small_domain);

    polynomial sigma_1_lagrange_base(sigma_1, key->n);
    polynomial sigma_2_lagrange_base(sigma_2, key->n);
    polynomial sigma_3_lagrange_base(sigma_3, key->n);

    key->permutation_selectors_lagrange_base.insert({ "sigma_1", std::move(sigma_1_lagrange_base) });
    key->permutation_selectors_lagrange_base.insert({ "sigma_2", std::move(sigma_2_lagrange_base) });
    key->permutation_selectors_lagrange_base.insert({ "sigma_3", std::move(sigma_3_lagrange_base) });

    sigma_1.ifft(key->small_domain);
    sigma_2.ifft(key->small_domain);
    sigma_3.ifft(key->small_domain);
    constexpr size_t width = 4;
    polynomial sigma_1_fft(sigma_1, key->n * width);
    polynomial sigma_2_fft(sigma_2, key->n * width);
    polynomial sigma_3_fft(sigma_3, key->n * width);

    sigma_1_fft.coset_fft(key->large_domain);
    sigma_2_fft.coset_fft(key->large_domain);
    sigma_3_fft.coset_fft(key->large_domain);

    key->permutation_selectors.insert({ "sigma_1", std::move(sigma_1) });
    key->permutation_selectors.insert({ "sigma_2", std::move(sigma_2) });
    key->permutation_selectors.insert({ "sigma_3", std::move(sigma_3) });

    key->permutation_selector_ffts.insert({ "sigma_1_fft", std::move(sigma_1_fft) });
    key->permutation_selector_ffts.insert({ "sigma_2_fft", std::move(sigma_2_fft) });
    key->permutation_selector_ffts.insert({ "sigma_3_fft", std::move(sigma_3_fft) });

    w_l.at(n - 1) = fr::zero();
    w_r.at(n - 1) = fr::zero();
    w_o.at(n - 1) = fr::zero();
    q_c.at(n - 1) = fr::zero();
    q_l.at(n - 1) = fr::zero();
    q_r.at(n - 1) = fr::zero();
    q_o.at(n - 1) = fr::zero();
    q_m.at(n - 1) = fr::zero();

    w_l.at(shift - 1) = fr::zero();
    w_r.at(shift - 1) = fr::zero();
    w_o.at(shift - 1) = fr::zero();
    q_c.at(shift - 1) = fr::zero();

    witness->wires.insert({ "w_1", std::move(w_l) });
    witness->wires.insert({ "w_2", std::move(w_r) });
    witness->wires.insert({ "w_3", std::move(w_o) });

    q_l.ifft(key->small_domain);
    q_r.ifft(key->small_domain);
    q_o.ifft(key->small_domain);
    q_m.ifft(key->small_domain);
    q_c.ifft(key->small_domain);

    polynomial q_1_fft(q_l, n * 2);
    polynomial q_2_fft(q_r, n * 2);
    polynomial q_3_fft(q_o, n * 2);
    polynomial q_m_fft(q_m, n * 2);
    polynomial q_c_fft(q_c, n * 2);

    q_1_fft.coset_fft(key->mid_domain);
    q_2_fft.coset_fft(key->mid_domain);
    q_3_fft.coset_fft(key->mid_domain);
    q_m_fft.coset_fft(key->mid_domain);
    q_c_fft.coset_fft(key->mid_domain);

    key->constraint_selectors.insert({ "q_1", std::move(q_l) });
    key->constraint_selectors.insert({ "q_2", std::move(q_r) });
    key->constraint_selectors.insert({ "q_3", std::move(q_o) });
    key->constraint_selectors.insert({ "q_m", std::move(q_m) });
    key->constraint_selectors.insert({ "q_c", std::move(q_c) });

    key->constraint_selector_ffts.insert({ "q_1_fft", std::move(q_1_fft) });
    key->constraint_selector_ffts.insert({ "q_2_fft", std::move(q_2_fft) });
    key->constraint_selector_ffts.insert({ "q_3_fft", std::move(q_3_fft) });
    key->constraint_selector_ffts.insert({ "q_m_fft", std::move(q_m_fft) });
    key->constraint_selector_ffts.insert({ "q_c_fft", std::move(q_c_fft) });
    std::unique_ptr<waffle::ProverPermutationWidget<3>> permutation_widget =
        std::make_unique<waffle::ProverPermutationWidget<3>>(key.get(), witness.get());

    std::unique_ptr<waffle::ProverArithmeticWidget<waffle::standard_settings>> widget =
        std::make_unique<waffle::ProverArithmeticWidget<waffle::standard_settings>>(key.get(), witness.get());

    waffle::Prover state = waffle::Prover(key, witness, create_manifest());
    state.random_widgets.emplace_back(std::move(permutation_widget));
    state.transition_widgets.emplace_back(std::move(widget));
    return state;
}
} // namespace prover_helpers

TEST(prover, compute_quotient_polynomial)
{
    size_t n = 1 << 10;

    waffle::Prover state = prover_helpers::generate_test_data(n);

    state.execute_preamble_round();
    state.queue.process_queue();
    state.execute_first_round();
    state.queue.process_queue();
    state.execute_second_round();
    state.queue.process_queue();
    state.execute_third_round();
    state.queue.process_queue();

    // check that the max degree of our quotient polynomial is 3n
    for (size_t i = 3 * n; i < 4 * n; ++i) {
        EXPECT_EQ((state.key->quotient_large.at(i) == fr::zero()), true);
    }
}
>>>>>>> 0275bcc1
<|MERGE_RESOLUTION|>--- conflicted
+++ resolved
@@ -1,312 +1,3 @@
-<<<<<<< HEAD
-#include "../utils/permutation.hpp"
-#include "../widgets/arithmetic_widget.hpp"
-#include "prover.hpp"
-#include <gtest/gtest.h>
-#include <plonk/reference_string/file_reference_string.hpp>
-#include <polynomials/polynomial_arithmetic.hpp>
-
-/*
-```
-elliptic curve point addition on a short weierstrass curve.
-
-circuit has 9 gates, I've added 7 dummy gates so that the polynomial degrees are a power of 2
-
-input points: (x_1, y_1), (x_2, y_2)
-output point: (x_3, y_3)
-intermediate variables: (t_1, t_2, t_3, t_4, t_5, t_6, t_7)
-
-Variable assignments:
-t_1 = (y_2 - y_1)
-t_2 = (x_2 - x_1)
-t_3 = (y_2 - y_1) / (x_2 - x_1)
-x_3 = t_3*t_3 - x_2 - x_1
-y_3 = t_3*(x_1 - x_3) - y_1
-t_4 = (x_3 + x_1)
-t_5 = (t_4 + x_2)
-t_6 = (y_3 + y_1)
-t_7 = (x_1 - x_3)
-
-Constraints:
-(y_2 - y_1) - t_1 = 0
-(x_2 - x_1) - t_2 = 0
-(x_1 + x_2) - t_4 = 0
-(t_4 + x_3) - t_5 = 0
-(y_3 + y_1) - t_6 = 0
-(x_1 - x_3) - t_7 = 0
- (t_3 * t_2) - t_1 = 0
--(t_3 * t_3) + t_5 = 0
--(t_3 * t_7) + t_6 = 0
-
-Wire polynomials:
-w_l = [y_2, x_2, x_1, t_4, y_3, x_1, t_3, t_3, t_3, 0, 0, 0, 0, 0, 0, 0]
-w_r = [y_1, x_1, x_2, x_3, y_1, x_3, t_2, t_3, t_7, 0, 0, 0, 0, 0, 0, 0]
-w_o = [t_1, t_2, t_4, t_5, t_6, t_7, t_1, t_5, t_6, 0, 0, 0, 0, 0, 0, 0]
-
-Gate polynomials:
-q_m = [ 0,  0,  0,  0,  0,  0,  1, -1, -1, 0, 0, 0, 0, 0, 0, 0]
-q_l = [ 1,  1,  1,  1,  1,  1,  0,  0,  0, 0, 0, 0, 0, 0, 0, 0]
-q_r = [-1, -1,  1,  1,  1, -1,  0,  0,  0, 0, 0, 0, 0, 0, 0, 0]
-q_o = [-1, -1, -1, -1, -1, -1, -1,  1,  1, 0, 0, 0, 0, 0, 0, 0]
-q_c = [ 0,  0,  0,  0,  0,  0,  0,  0,  0, 0, 0, 0, 0, 0, 0, 0]
-
-Permutation polynomials:
-s_id = [1, 2, 3, 4, 5, 6, 7, 8, 9, 10, 11, 12, 13, 14, 15, 16]
-sigma_1 = [1, 3+n, 6, 3+2n, 5, 2+n, 8, 9, 8+n, 10, 11, 12, 13, 14, 15, 16]
-sigma_2 = [5+n, 3, 2, 6+n, 1+n, 4+n, 2+2n, 7, 6+2n, 10+n, 11+n, 12+n, 13+n, 14+n, 15+n, 16+n]
-sigma_3 = [7+2n, 7+n, 4, 8+2n, 9+2n, 9+n, 1+2n, 4+2n, 5+2n, 10+2n, 11+2n, 12+2n, 13+2n, 14+2n, 15+2n]
-
-(for n = 16, permutation polynomials are)
-sigma_1 = [1, 19, 6, 35, 5, 18, 8, 9, 24, 10, 11, 12, 13, 14, 15, 16]
-sigma_2 = [21, 3, 2, 22, 17, 20, 34, 7, 38, 26, 27, 28, 29, 30, 31, 32]
-sigma_3 = [39, 23, 4, 40, 41, 25, 33, 36, 37, 42, 43, 44, 45, 46, 47, 48]
-```
-*/
-using namespace barretenberg;
-using namespace waffle;
-
-namespace prover_helpers {
-
-transcript::Manifest create_manifest(const size_t num_public_inputs = 0)
-{
-    constexpr size_t g1_size = 64;
-    constexpr size_t fr_size = 32;
-    const size_t public_input_size = fr_size * num_public_inputs;
-    const transcript::Manifest output = transcript::Manifest(
-        { transcript::Manifest::RoundManifest({ { "circuit_size", 4, false } }, "init", 1),
-          transcript::Manifest::RoundManifest({ { "public_inputs", public_input_size, false },
-                                                { "W_1", g1_size, false },
-                                                { "W_2", g1_size, false },
-                                                { "W_3", g1_size, false } },
-                                              "beta",
-                                              2),
-          transcript::Manifest::RoundManifest({ { "Z", g1_size, false } }, "alpha", 1),
-          transcript::Manifest::RoundManifest(
-              { { "T_1", g1_size, false }, { "T_2", g1_size, false }, { "T_3", g1_size, false } }, "z", 1),
-          transcript::Manifest::RoundManifest({ { "w_1", fr_size, false },
-                                                { "w_2", fr_size, false },
-                                                { "w_3", fr_size, false },
-                                                { "w_3_omega", fr_size, false },
-                                                { "z_omega", fr_size, false },
-                                                { "sigma_1", fr_size, false },
-                                                { "sigma_2", fr_size, false },
-                                                { "r", fr_size, false },
-                                                { "t", fr_size, true } },
-                                              "nu",
-                                              10,
-                                              true),
-          transcript::Manifest::RoundManifest(
-              { { "PI_Z", g1_size, false }, { "PI_Z_OMEGA", g1_size, false } }, "separator", 1) });
-    return output;
-}
-
-waffle::Prover generate_test_data(const size_t n)
-{
-    // state.widgets.emplace_back(std::make_unique<waffle::ProverArithmeticWidget>(n));
-
-    // create some constraints that satisfy our arithmetic circuit relation
-    fr T0;
-
-    // even indices = mul gates, odd incides = add gates
-
-    auto reference_string = std::make_shared<waffle::FileReferenceString>(n, "../srs_db");
-    std::shared_ptr<proving_key> key = std::make_shared<proving_key>(n, 0, reference_string);
-    std::shared_ptr<program_witness> witness = std::make_shared<program_witness>();
-
-    polynomial w_l;
-    polynomial w_r;
-    polynomial w_o;
-    polynomial q_l;
-    polynomial q_r;
-    polynomial q_o;
-    polynomial q_c;
-    polynomial q_m;
-
-    w_l.resize(n);
-    w_r.resize(n);
-    w_o.resize(n);
-    q_l.resize(n);
-    q_r.resize(n);
-    q_o.resize(n);
-    q_m.resize(n);
-    q_c.resize(n);
-
-    for (size_t i = 0; i < n / 4; ++i) {
-        w_l.at(2 * i) = fr::random_element();
-        w_r.at(2 * i) = fr::random_element();
-        w_o.at(2 * i) = w_l.at(2 * i) * w_r.at(2 * i);
-        w_o[2 * i] = w_o[2 * i] + w_l[2 * i];
-        w_o[2 * i] = w_o[2 * i] + w_r[2 * i];
-        w_o[2 * i] = fr::one() + w_o[2 * i];
-        fr::__copy(fr::one(), q_l.at(2 * i));
-        fr::__copy(fr::one(), q_r.at(2 * i));
-        fr::__copy(fr::neg_one(), q_o.at(2 * i));
-        fr::__copy(fr::one(), q_c.at(2 * i));
-        fr::__copy(fr::one(), q_m.at(2 * i));
-
-        w_l.at(2 * i + 1) = fr::random_element();
-        w_r.at(2 * i + 1) = fr::random_element();
-        w_o.at(2 * i + 1) = fr::random_element();
-
-        T0 = w_l.at(2 * i + 1) + w_r.at(2 * i + 1);
-        q_c.at(2 * i + 1) = T0 + w_o.at(2 * i + 1);
-        q_c.at(2 * i + 1).self_neg();
-        q_l.at(2 * i + 1) = fr::one();
-        q_r.at(2 * i + 1) = fr::one();
-        q_o.at(2 * i + 1) = fr::one();
-        q_m.at(2 * i + 1) = fr::zero();
-    }
-    size_t shift = n / 2;
-    polynomial_arithmetic::copy_polynomial(&w_l.at(0), &w_l.at(shift), shift, shift);
-    polynomial_arithmetic::copy_polynomial(&w_r.at(0), &w_r.at(shift), shift, shift);
-    polynomial_arithmetic::copy_polynomial(&w_o.at(0), &w_o.at(shift), shift, shift);
-    polynomial_arithmetic::copy_polynomial(&q_m.at(0), &q_m.at(shift), shift, shift);
-    polynomial_arithmetic::copy_polynomial(&q_l.at(0), &q_l.at(shift), shift, shift);
-    polynomial_arithmetic::copy_polynomial(&q_r.at(0), &q_r.at(shift), shift, shift);
-    polynomial_arithmetic::copy_polynomial(&q_o.at(0), &q_o.at(shift), shift, shift);
-    polynomial_arithmetic::copy_polynomial(&q_c.at(0), &q_c.at(shift), shift, shift);
-
-    std::vector<uint32_t> sigma_1_mapping;
-    std::vector<uint32_t> sigma_2_mapping;
-    std::vector<uint32_t> sigma_3_mapping;
-    // create basic permutation - second half of witness vector is a copy of the first half
-    sigma_1_mapping.resize(n);
-    sigma_2_mapping.resize(n);
-    sigma_3_mapping.resize(n);
-
-    for (size_t i = 0; i < n / 2; ++i) {
-        sigma_1_mapping[shift + i] = (uint32_t)i;
-        sigma_2_mapping[shift + i] = (uint32_t)i + (1U << 30U);
-        sigma_3_mapping[shift + i] = (uint32_t)i + (1U << 31U);
-        sigma_1_mapping[i] = (uint32_t)(i + shift);
-        sigma_2_mapping[i] = (uint32_t)(i + shift) + (1U << 30U);
-        sigma_3_mapping[i] = (uint32_t)(i + shift) + (1U << 31U);
-    }
-    // make last permutation the same as identity permutation
-    sigma_1_mapping[shift - 1] = (uint32_t)shift - 1;
-    sigma_2_mapping[shift - 1] = (uint32_t)shift - 1 + (1U << 30U);
-    sigma_3_mapping[shift - 1] = (uint32_t)shift - 1 + (1U << 31U);
-    sigma_1_mapping[n - 1] = (uint32_t)n - 1;
-    sigma_2_mapping[n - 1] = (uint32_t)n - 1 + (1U << 30U);
-    sigma_3_mapping[n - 1] = (uint32_t)n - 1 + (1U << 31U);
-
-    polynomial sigma_1(key->n);
-    polynomial sigma_2(key->n);
-    polynomial sigma_3(key->n);
-
-    waffle::compute_permutation_lagrange_base_single<standard_settings>(sigma_1, sigma_1_mapping, key->small_domain);
-    waffle::compute_permutation_lagrange_base_single<standard_settings>(sigma_2, sigma_2_mapping, key->small_domain);
-    waffle::compute_permutation_lagrange_base_single<standard_settings>(sigma_3, sigma_3_mapping, key->small_domain);
-
-    polynomial sigma_1_lagrange_base(sigma_1, key->n);
-    polynomial sigma_2_lagrange_base(sigma_2, key->n);
-    polynomial sigma_3_lagrange_base(sigma_3, key->n);
-
-    key->permutation_selectors_lagrange_base.insert({ "sigma_1", std::move(sigma_1_lagrange_base) });
-    key->permutation_selectors_lagrange_base.insert({ "sigma_2", std::move(sigma_2_lagrange_base) });
-    key->permutation_selectors_lagrange_base.insert({ "sigma_3", std::move(sigma_3_lagrange_base) });
-
-    sigma_1.ifft(key->small_domain);
-    sigma_2.ifft(key->small_domain);
-    sigma_3.ifft(key->small_domain);
-    constexpr size_t width = 4;
-    polynomial sigma_1_fft(sigma_1, key->n * width);
-    polynomial sigma_2_fft(sigma_2, key->n * width);
-    polynomial sigma_3_fft(sigma_3, key->n * width);
-
-    sigma_1_fft.coset_fft(key->large_domain);
-    sigma_2_fft.coset_fft(key->large_domain);
-    sigma_3_fft.coset_fft(key->large_domain);
-
-    key->permutation_selectors.insert({ "sigma_1", std::move(sigma_1) });
-    key->permutation_selectors.insert({ "sigma_2", std::move(sigma_2) });
-    key->permutation_selectors.insert({ "sigma_3", std::move(sigma_3) });
-
-    key->permutation_selector_ffts.insert({ "sigma_1_fft", std::move(sigma_1_fft) });
-    key->permutation_selector_ffts.insert({ "sigma_2_fft", std::move(sigma_2_fft) });
-    key->permutation_selector_ffts.insert({ "sigma_3_fft", std::move(sigma_3_fft) });
-
-    w_l.at(n - 1) = fr::zero();
-    w_r.at(n - 1) = fr::zero();
-    w_o.at(n - 1) = fr::zero();
-    q_c.at(n - 1) = fr::zero();
-    q_l.at(n - 1) = fr::zero();
-    q_r.at(n - 1) = fr::zero();
-    q_o.at(n - 1) = fr::zero();
-    q_m.at(n - 1) = fr::zero();
-
-    w_l.at(shift - 1) = fr::zero();
-    w_r.at(shift - 1) = fr::zero();
-    w_o.at(shift - 1) = fr::zero();
-    q_c.at(shift - 1) = fr::zero();
-
-    witness->wires.insert({ "w_1", std::move(w_l) });
-    witness->wires.insert({ "w_2", std::move(w_r) });
-    witness->wires.insert({ "w_3", std::move(w_o) });
-
-    q_l.ifft(key->small_domain);
-    q_r.ifft(key->small_domain);
-    q_o.ifft(key->small_domain);
-    q_m.ifft(key->small_domain);
-    q_c.ifft(key->small_domain);
-
-    polynomial q_1_fft(q_l, n * 2);
-    polynomial q_2_fft(q_r, n * 2);
-    polynomial q_3_fft(q_o, n * 2);
-    polynomial q_m_fft(q_m, n * 2);
-    polynomial q_c_fft(q_c, n * 2);
-
-    q_1_fft.coset_fft(key->mid_domain);
-    q_2_fft.coset_fft(key->mid_domain);
-    q_3_fft.coset_fft(key->mid_domain);
-    q_m_fft.coset_fft(key->mid_domain);
-    q_c_fft.coset_fft(key->mid_domain);
-
-    key->constraint_selectors.insert({ "q_1", std::move(q_l) });
-    key->constraint_selectors.insert({ "q_2", std::move(q_r) });
-    key->constraint_selectors.insert({ "q_3", std::move(q_o) });
-    key->constraint_selectors.insert({ "q_m", std::move(q_m) });
-    key->constraint_selectors.insert({ "q_c", std::move(q_c) });
-
-    key->constraint_selector_ffts.insert({ "q_1_fft", std::move(q_1_fft) });
-    key->constraint_selector_ffts.insert({ "q_2_fft", std::move(q_2_fft) });
-    key->constraint_selector_ffts.insert({ "q_3_fft", std::move(q_3_fft) });
-    key->constraint_selector_ffts.insert({ "q_m_fft", std::move(q_m_fft) });
-    key->constraint_selector_ffts.insert({ "q_c_fft", std::move(q_c_fft) });
-    std::unique_ptr<waffle::ProverPermutationWidget<3, false>> permutation_widget =
-        std::make_unique<waffle::ProverPermutationWidget<3, false>>(key.get(), witness.get());
-
-    std::unique_ptr<waffle::ProverArithmeticWidget> widget =
-        std::make_unique<waffle::ProverArithmeticWidget>(key.get(), witness.get());
-
-    waffle::Prover state = waffle::Prover(key, witness, create_manifest());
-    state.widgets.emplace_back(std::move(permutation_widget));
-    state.widgets.emplace_back(std::move(widget));
-    return state;
-}
-} // namespace prover_helpers
-
-TEST(prover, compute_quotient_polynomial)
-{
-    size_t n = 1 << 10;
-
-    waffle::Prover state = prover_helpers::generate_test_data(n);
-
-    state.execute_preamble_round();
-    state.queue.process_queue();
-    state.execute_first_round();
-    state.queue.process_queue();
-    state.execute_second_round();
-    state.queue.process_queue();
-    state.execute_third_round();
-    state.queue.process_queue();
-
-    // check that the max degree of our quotient polynomial is 3n
-    for (size_t i = 3 * n; i < 4 * n; ++i) {
-        EXPECT_EQ((state.key->quotient_large.at(i) == fr::zero()), true);
-    }
-}
-=======
 #include "../utils/permutation.hpp"
 #include "../widgets/transition_widgets/arithmetic_widget.hpp"
 #include "../widgets/random_widgets/permutation_widget.hpp"
@@ -616,5 +307,4 @@
     for (size_t i = 3 * n; i < 4 * n; ++i) {
         EXPECT_EQ((state.key->quotient_large.at(i) == fr::zero()), true);
     }
-}
->>>>>>> 0275bcc1
+}